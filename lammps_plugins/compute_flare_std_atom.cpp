--- conflicted
+++ resolved
@@ -181,14 +181,6 @@
 
     double size_norm = B2_vals.size() * B2_vals.size();
     if (use_map) {
-<<<<<<< HEAD
-      Eigen::VectorXd Q_desc = beta_matrices[itype - 1].transpose() * B2_vals / B2_vals.size();
-      double K_self;
-      if (normalized) {
-        K_self = 1.0;
-      } else {
-        K_self = B2_norm_squared / size_norm; // only power 1 is supported
-=======
       Eigen::VectorXd Q_desc;
       double K_self;
       if (normalized) {
@@ -198,7 +190,6 @@
       } else {
         K_self = B2_norm_squared / size_norm; // only power 1 is supported
         Q_desc = beta_matrices[itype - 1].transpose() * B2_vals / B2_vals.size();
->>>>>>> 95c21a39
       }
       variance = K_self - Q_desc.dot(Q_desc);
     } else {
