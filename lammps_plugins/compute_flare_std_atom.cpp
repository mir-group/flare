#include "compute_flare_std_atom.h"
#include "atom.h"
#include "comm.h"
#include "error.h"
#include "force.h"
#include "memory.h"
#include "neigh_list.h"
#include "neigh_request.h"
#include "neighbor.h"
#include <Eigen/Dense>
#include <cmath>
#include <cstdio>
#include <cstdlib>
#include <cstring>
#include <iostream>
#include <vector>
#include <omp.h>

// flare++ modules
#include "cutoffs.h"
#include "lammps_descriptor.h"
#include "radial.h"
#include "y_grad.h"

using namespace LAMMPS_NS;

#define MAXLINE 1024

/* ---------------------------------------------------------------------- */

ComputeFlareStdAtom::ComputeFlareStdAtom(LAMMPS *lmp, int narg, char **arg) :
  Compute(lmp, narg, arg),
  stds(nullptr)
{
  if (narg < 4) error->all(FLERR, "Illegal compute flare/std/atom command");

  peratom_flag = 1;
  size_peratom_cols = 0;
  timeflag = 1;
  comm_reverse = 1;

  // restartinfo = 0;
  // manybody_flag = 1;

  setflag = 0;
  cutsq = NULL;

  beta = NULL;
  coeff(narg, arg);

  nmax = 0;
  desc_derv = NULL;
}

/* ----------------------------------------------------------------------
   check if allocated, since class can be destructed when incomplete
------------------------------------------------------------------------- */

ComputeFlareStdAtom::~ComputeFlareStdAtom() {
  if (copymode)
    return;

  memory->destroy(beta);

  if (allocated) {
    memory->destroy(setflag);
    memory->destroy(cutsq);
  }

  memory->destroy(stds);
  memory->destroy(desc_derv);
}

/* ----------------------------------------------------------------------
   init specific to this compute command
------------------------------------------------------------------------- */

void ComputeFlareStdAtom::init() {
  // Require newton on.
//  if (force->newton_pair == 0)
//    error->all(FLERR, "Compute command requires newton pair on");

  // Request a full neighbor list.
  neighbor->add_request(this, NeighConst::REQ_FULL | NeighConst::REQ_OCCASIONAL);
}

void ComputeFlareStdAtom::init_list(int /*id*/, NeighList *ptr)
{
  list = ptr;
}


/* ---------------------------------------------------------------------- */

void ComputeFlareStdAtom::compute_peratom() {
  if (atom->nmax > nmax) {
    memory->destroy(stds);
    nmax = atom->nmax;
    memory->create(stds,nmax,"flare/std/atom:stds");
    vector_atom = stds;
  }

  double **x = atom->x;
  int *type = atom->type;
  int nlocal = atom->nlocal;
  int nall = nlocal + atom->nghost;
  int newton_pair = force->newton_pair;
  int ntotal = nlocal;
  if (force->newton) ntotal += atom->nghost;

  // invoke full neighbor list (will copy or build if necessary)

  neighbor->build_one(list);

  for (int ii = 0; ii < ntotal; ii++) {
    stds[ii] = 0.0;
  }

#pragma omp parallel
{
  double delx, dely, delz, xtmp, ytmp, ztmp, rsq;
  int *ilist, *jlist, *numneigh, **firstneigh;

  int inum = list->inum;
  ilist = list->ilist;
  numneigh = list->numneigh;
  firstneigh = list->firstneigh;

  int beta_init, beta_counter;
  double B2_norm_squared, B2_val_1, B2_val_2;

  Eigen::VectorXd single_bond_vals, B2_vals, B2_env_dot, beta_p, partial_forces, u;
  Eigen::MatrixXd single_bond_env_dervs, B2_env_dervs;
  double empty_thresh = 1e-8;

  #pragma omp for
  for (int ii = 0; ii < inum; ii++) {
    int i = ilist[ii];
    int itype = type[i];
    int jnum = numneigh[i];
    xtmp = x[i][0];
    ytmp = x[i][1];
    ztmp = x[i][2];
    jlist = firstneigh[i];

    // Count the atoms inside the cutoff.
    int n_inner = 0;
    for (int jj = 0; jj < jnum; jj++) {
      int j = jlist[jj];
      int s = type[j] - 1;
      double cutoff_val = cutoff_matrix(itype-1, s);

      delx = x[j][0] - xtmp;
      dely = x[j][1] - ytmp;
      delz = x[j][2] - ztmp;
      rsq = delx * delx + dely * dely + delz * delz;
      if (rsq < (cutoff_val * cutoff_val)) {
        n_inner++;
      }

    }

    // Compute covariant descriptors.
    single_bond_multiple_cutoffs(x, type, jnum, n_inner, i, xtmp, ytmp, ztmp,
                                 jlist, basis_function, cutoff_function,
                                 n_species, n_max, l_max, radial_hyps,
                                 cutoff_hyps, single_bond_vals,
                                 single_bond_env_dervs, cutoff_matrix);

    // Compute invariant descriptors.
    B2_descriptor(B2_vals, B2_norm_squared,
                  single_bond_vals, n_species, n_max, l_max);

    double variance = 0.0;
    double sig = hyperparameters(0);
    double sig2 = sig * sig;

    // Continue if the environment is empty.
    if (B2_norm_squared < empty_thresh)
      continue;

    if (use_map) {
      int power = 2;
      compute_energy_and_u(B2_vals, B2_norm_squared, single_bond_vals, power,
              n_species, n_max, l_max, beta_matrices[itype - 1], u, &variance, normalized);
      variance /= sig2;
    } else {
      Eigen::VectorXd kernel_vec = Eigen::VectorXd::Zero(n_clusters);
      double K_self;
      double B2_norm = pow(B2_norm_squared, 0.5);
      Eigen::VectorXd normed_B2 = B2_vals / B2_norm;
      int cum_types = 0;
      for (int s = 0; s < n_types; s++) {
        if (type[i] - 1 == s) {
          if (normalized) {
            kernel_vec.segment(cum_types, n_clusters_by_type[s]) = (normed_sparse_descriptors[s] * normed_B2).array().pow(power);
            K_self = 1.0;
          } else {
            // the normed_sparse_descriptors is non-normalized in this case
            kernel_vec.segment(cum_types, n_clusters_by_type[s]) = (normed_sparse_descriptors[s] * B2_vals).array().pow(power);
            K_self = pow(B2_norm_squared, power);
          }
        }
        cum_types += n_clusters_by_type[s];
      }
      Eigen::VectorXd L_inv_kv = L_inv_blocks[0] * kernel_vec;
      double Q_self = sig2 * L_inv_kv.transpose() * L_inv_kv;

      variance = K_self - Q_self;
    }

    // Compute the normalized variance, it could be negative
    if (variance >= 0.0) {
      stds[i] = pow(variance, 0.5);
    } else {
      stds[i] = - pow(abs(variance), 0.5);
    }

  }
} // #pragma
}

/* ---------------------------------------------------------------------- */

int ComputeFlareStdAtom::pack_reverse_comm(int n, int first, double *buf)
{
    // TODO: add desc_derv to this
  int i,m,last;

  m = 0;
  last = first + n;
  for (i = first; i < last; i++) {
    for (int comp = 0; comp < 3; comp++) {
      buf[m++] = stds[i];
    }
  }

  return m;
}

/* ---------------------------------------------------------------------- */

void ComputeFlareStdAtom::unpack_reverse_comm(int n, int *list, double *buf)
{
  int i,j,m;

  m = 0;
  for (i = 0; i < n; i++) {
    j = list[i];
    for (int comp = 0; comp < 3; comp++) {
      stds[j] += buf[m++];
    }
  }

}

/* ----------------------------------------------------------------------
   memory usage of local atom-based array
------------------------------------------------------------------------- */

double ComputeFlareStdAtom::memory_usage()
{
  double bytes = nmax * 3 * (1 + n_descriptors) * sizeof(double);
  return bytes;
}



/* ----------------------------------------------------------------------
   allocate all arrays
------------------------------------------------------------------------- */

void ComputeFlareStdAtom::allocate() {
  allocated = 1;
  int n = atom->ntypes;

  memory->create(setflag, n + 1, n + 1, "compute:setflag");

  // Set the diagonal of setflag to 1 (otherwise pair.cpp will throw an error)
  for (int i = 1; i <= n; i++)
    setflag[i][i] = 1;
}

/* ----------------------------------------------------------------------
   set coeffs for one or more type pairs
   read DYNAMO funcfl file
------------------------------------------------------------------------- */

void ComputeFlareStdAtom::coeff(int narg, char **arg) {
  if (!allocated)
    allocate();

  // Should be exactly 3 arguments following "compute" in the input file.
  if (narg == 4) {
    read_file(arg[3]);
    use_map = true;
  } else if (narg == 5) {
    read_L_inverse(arg[3]);
    read_sparse_descriptors(arg[4]);
    use_map = false;
  } else {
    error->all(FLERR, "Incorrect args for compute coefficients");
  }

}

/* ----------------------------------------------------------------------
   init for one type pair i,j and corresponding j,i
------------------------------------------------------------------------- */

//double ComputeFlareStdAtom::init_one(int i, int j) {
//  // init_one is called for each i, j pair in pair.cpp after calling init_style.
//  if (setflag[i][j] == 0)
//    error->all(FLERR, "All pair coeffs are not set");
//  return cutoff;
//}

/* ----------------------------------------------------------------------
   read potential values from a DYNAMO single element funcfl file
------------------------------------------------------------------------- */

void ComputeFlareStdAtom::parse_cutoff_matrix(int n_species, FILE *fptr){
  int me = comm->me;

  // Parse the cutoffs.
  int n_cutoffs = n_species * n_species;
  memory->create(cutoffs, n_cutoffs, "compute:cutoffs");
  if (me == 0)
    grab(fptr, n_cutoffs, cutoffs);
  MPI_Bcast(cutoffs, n_cutoffs, MPI_DOUBLE, 0, world);

  // Create cutsq array (used in pair.cpp)
  memory->create(cutsq, n_species + 1, n_species + 1, "compute:cutsq");
  memset(&cutsq[0][0], 0, (n_species + 1) * (n_species + 1) * sizeof(double));

  // Fill in the cutoff matrix.
  cutoff = -1;
  cutoff_matrix = Eigen::MatrixXd::Zero(n_species, n_species);
  int cutoff_count = 0;
  for (int i = 0; i < n_species; i++){
    for (int j = 0; j < n_species; j++){
      double cutoff_val = cutoffs[cutoff_count];
      cutoff_matrix(i, j) = cutoff_val;
      cutsq[i + 1][j + 1] = cutoff_val * cutoff_val;
      if (cutoff_val > cutoff) cutoff = cutoff_val;
      cutoff_count ++;
    }
  }
}


void ComputeFlareStdAtom::read_file(char *filename) {
  int me = comm->me;
<<<<<<< HEAD
  char line[MAXLINE], radial_string[MAXLINE], cutoff_string[MAXLINE], bodyorder_string[MAXLINE];
  int radial_string_length, cutoff_string_length;
=======
  char line[MAXLINE], radial_string[MAXLINE], cutoff_string[MAXLINE], bodyorder_string[MAXLINE], kernel_string[MAXLINE];
  int radial_string_length, cutoff_string_length, kernel_string_length;
>>>>>>> 5bfa7310
  FILE *fptr;

  // Check that the potential file can be opened.
  if (me == 0) {
    fptr = utils::open_potential(filename,lmp,nullptr);
    if (fptr == NULL) {
      char str[128];
      snprintf(str, 128, "Cannot open variance file %s", filename);
      error->one(FLERR, str);
    }
  }

  if (me == 0) {
    fgets(line, MAXLINE, fptr);

    fgets(line, MAXLINE, fptr); // hyperparameters
    sscanf(line, "%i", &n_hyps);
  }

  MPI_Bcast(&n_hyps, 1, MPI_INT, 0, world);
  hyperparameters = Eigen::VectorXd::Zero(n_hyps);
  if (me == 0) {
    fgets(line, MAXLINE, fptr); // hyperparameters
    double sig, en, fn, sn;
    sscanf(line, "%lg %lg %lg %lg", &sig, &en, &fn, &sn);
    hyperparameters(0) = sig;
    hyperparameters(1) = en;
    hyperparameters(2) = fn;
    hyperparameters(3) = sn;

    fgets(line, MAXLINE, fptr);
<<<<<<< HEAD
    sscanf(line, "%s", bodyorder_string); // Body order B1/2/3
=======
    sscanf(line, "%s", kernel_string); // kernel name
    kernel_string_length = strlen(kernel_string);

    sscanf(line, "%s", bodyorder_string); // Body order B1/2/3
    if (strcmp(body_order_string, "B2")) {
      error->all(FLERR, "Descriptors need to be B2");
    }
>>>>>>> 5bfa7310

    fgets(line, MAXLINE, fptr);
    sscanf(line, "%s", radial_string); // Radial basis set
    radial_string_length = strlen(radial_string);
    fgets(line, MAXLINE, fptr);
    sscanf(line, "%i %i %i %i", &n_species, &n_max, &l_max, &beta_size);
    fgets(line, MAXLINE, fptr);
    sscanf(line, "%s", cutoff_string); // Cutoff function
    cutoff_string_length = strlen(cutoff_string);
  }

  MPI_Bcast(hyperparameters.data(), n_hyps, MPI_DOUBLE, 0, world);
  MPI_Bcast(&n_species, 1, MPI_INT, 0, world);
  MPI_Bcast(&n_max, 1, MPI_INT, 0, world);
  MPI_Bcast(&l_max, 1, MPI_INT, 0, world);
  MPI_Bcast(&beta_size, 1, MPI_INT, 0, world);
  MPI_Bcast(&cutoff, 1, MPI_DOUBLE, 0, world);
  MPI_Bcast(&radial_string_length, 1, MPI_INT, 0, world);
  MPI_Bcast(&cutoff_string_length, 1, MPI_INT, 0, world);
  MPI_Bcast(&kernel_string_length, 1, MPI_INT, 0, world);
  MPI_Bcast(radial_string, radial_string_length + 1, MPI_CHAR, 0, world);
  MPI_Bcast(cutoff_string, cutoff_string_length + 1, MPI_CHAR, 0, world);
  MPI_Bcast(kernel_string, kernel_string_length + 1, MPI_CHAR, 0, world);

  // Parse the cutoffs and fill in the cutoff matrix
  parse_cutoff_matrix(n_species, fptr);

  // Set number of descriptors.
  int n_radial = n_max * n_species;
  n_descriptors = (n_radial * (n_radial + 1) / 2) * (l_max + 1);

  // Check the relationship between the power spectrum and beta.
  int beta_check = n_descriptors * n_descriptors;
  if (beta_check != beta_size)
    error->all(FLERR, "Beta size doesn't match the number of descriptors.");

  // Set the radial basis.
  if (!strcmp(radial_string, "chebyshev")) {
    basis_function = chebyshev;
    radial_hyps = std::vector<double>{0, cutoff};
  }

  // Set the cutoff function.
  if (!strcmp(cutoff_string, "quadratic"))
    cutoff_function = quadratic_cutoff;
  else if (!strcmp(cutoff_string, "cosine"))
    cutoff_function = cos_cutoff;

  // Set the kernel
  if (!strcmp(kernel_string, "NormalizedDotProduct")) {
    normalized = true;
  } else {
    normalized = false;
  }

  // Parse the beta vectors.
  //memory->create(beta, beta_size * n_species * n_species, "compute:beta");
  memory->create(beta, beta_size * n_species, "compute:beta");

  if (me == 0)
  //  grab(fptr, beta_size * n_species * n_species, beta);
    grab(fptr, beta_size * n_species, beta);
  //MPI_Bcast(beta, beta_size * n_species * n_species, MPI_DOUBLE, 0, world);
  MPI_Bcast(beta, beta_size * n_species, MPI_DOUBLE, 0, world);

  // Fill in the beta matrix.
  // TODO: Remove factor of 2 from beta.
  int n_size = n_species * n_descriptors;
  int beta_count = 0;
  double beta_val;
  for (int k = 0; k < n_species; k++) {
//    for (int l = 0; l < n_species; l++) {

      beta_matrix = Eigen::MatrixXd::Zero(n_descriptors, n_descriptors);
      for (int i = 0; i < n_descriptors; i++) {
        for (int j = 0; j < n_descriptors; j++) {
          //beta_matrix(k * n_descriptors + i, l * n_descriptors + j) = beta[beta_count];
          beta_matrix(i, j) = beta[beta_count];
          beta_count++;
        }
      }
      beta_matrices.push_back(beta_matrix);
//    }
  }

}

void ComputeFlareStdAtom::read_L_inverse(char *filename) {
  int me = comm->me;
<<<<<<< HEAD
  char line[MAXLINE], radial_string[MAXLINE], cutoff_string[MAXLINE], bodyorder_string[MAXLINE];
  int radial_string_length, cutoff_string_length;
=======
  char line[MAXLINE], radial_string[MAXLINE], cutoff_string[MAXLINE], bodyorder_string[MAXLINE], kernel_string[MAXLINE];
  int radial_string_length, cutoff_string_length, kernel_string_length, bodyorder_string_length;
>>>>>>> 5bfa7310
  FILE *fptr;

  // Check that the potential file can be opened.
  if (me == 0) {
    fptr = utils::open_potential(filename,lmp,nullptr);
    if (fptr == NULL) {
      char str[128];
      snprintf(str, 128, "Cannot open variance file %s", filename);
      error->one(FLERR, str);
    }
  }

  int tmp, nwords;
  if (me == 0) {
    fgets(line, MAXLINE, fptr); // skip the first line

    fgets(line, MAXLINE, fptr); // power
    sscanf(line, "%i %s", &power, kernel_string);
    kernel_string_length = strlen(kernel_string);

    fgets(line, MAXLINE, fptr); // hyperparameters
    sscanf(line, "%i", &n_hyps);
  }
  MPI_Bcast(&power, 1, MPI_INT, 0, world);
  MPI_Bcast(&n_hyps, 1, MPI_INT, 0, world);

  hyperparameters = Eigen::VectorXd::Zero(n_hyps);
  if (me == 0) {
    fgets(line, MAXLINE, fptr); // hyperparameters
    double sig, en, fn, sn;
    sscanf(line, "%lg %lg %lg %lg", &sig, &en, &fn, &sn);
    hyperparameters(0) = sig;
    hyperparameters(1) = en;
    hyperparameters(2) = fn;
    hyperparameters(3) = sn;

    fgets(line, MAXLINE, fptr);
    sscanf(line, "%s", bodyorder_string); // Body order B1/2/3
<<<<<<< HEAD
=======
    if (strcmp(body_order_string, "B2")) {
      error->all(FLERR, "Descriptors need to be B2");
    }
>>>>>>> 5bfa7310

    fgets(line, MAXLINE, fptr);
    sscanf(line, "%s", radial_string); // Radial basis set
    radial_string_length = strlen(radial_string);

    fgets(line, MAXLINE, fptr);
    sscanf(line, "%i %i %i %i", &n_species, &n_max, &l_max, &n_kernels);

    fgets(line, MAXLINE, fptr);
    sscanf(line, "%s", cutoff_string); // Cutoff function
    cutoff_string_length = strlen(cutoff_string);
  }

  MPI_Bcast(hyperparameters.data(), n_hyps, MPI_DOUBLE, 0, world);
  MPI_Bcast(&n_species, 1, MPI_INT, 0, world);
  MPI_Bcast(&n_max, 1, MPI_INT, 0, world);
  MPI_Bcast(&l_max, 1, MPI_INT, 0, world);
  MPI_Bcast(&n_kernels, 1, MPI_INT, 0, world);
  MPI_Bcast(&cutoff, 1, MPI_DOUBLE, 0, world);
  MPI_Bcast(&kernel_string_length, 1, MPI_INT, 0, world);
  MPI_Bcast(&radial_string_length, 1, MPI_INT, 0, world);
  MPI_Bcast(&cutoff_string_length, 1, MPI_INT, 0, world);
  MPI_Bcast(radial_string, radial_string_length + 1, MPI_CHAR, 0, world);
  MPI_Bcast(cutoff_string, cutoff_string_length + 1, MPI_CHAR, 0, world);
  MPI_Bcast(kernel_string, kernel_string_length + 1, MPI_CHAR, 0, world);

  // Parse the cutoffs and fill in the cutoff matrix
  parse_cutoff_matrix(n_species, fptr);

  // Parse number of sparse envs
  if (me == 0) {
    fgets(line, MAXLINE, fptr);
    sscanf(line, "%i", &n_clusters);
  }
  MPI_Bcast(&n_clusters, 1, MPI_INT, 0, world);

  // Set number of descriptors.
  int n_radial = n_max * n_species;
  n_descriptors = (n_radial * (n_radial + 1) / 2) * (l_max + 1);

  // Check the relationship between the power spectrum and beta.
  int Linv_size = n_clusters * (n_clusters + 1) / 2;
//  if (beta_check != beta_size)
//    error->all(FLERR, "Beta size doesn't match the number of descriptors.");

  // Set the radial basis.
  if (!strcmp(radial_string, "chebyshev")) {
    basis_function = chebyshev;
    radial_hyps = std::vector<double>{0, cutoff};
  }

  // Set the cutoff function.
  if (!strcmp(cutoff_string, "quadratic"))
    cutoff_function = quadratic_cutoff;
  else if (!strcmp(cutoff_string, "cosine"))
    cutoff_function = cos_cutoff;

  // Set the kernel
  if (!strcmp(kernel_string, "NormalizedDotProduct")) {
    normalized = true;
  } else {
    normalized = false;
  }

  // Parse the beta vectors.
  memory->create(beta, Linv_size, "compute:L_inv");
  if (me == 0)
    grab(fptr, Linv_size, beta);
  MPI_Bcast(beta, Linv_size, MPI_DOUBLE, 0, world);

  // Fill in the beta matrix.
  for (int i = 0; i < n_kernels; i++) {
    int count = 0;
    Eigen::MatrixXd Linv = Eigen::MatrixXd::Zero(n_clusters, n_clusters);
    for (int j = 0; j < n_clusters; j++) {
      for (int k = 0; k <= j; k++) {
        Linv(j, k) = beta[count];
        count++;
      }
    }
    L_inv_blocks.push_back(Linv);
  }
  memory->destroy(beta);
}

void ComputeFlareStdAtom::read_sparse_descriptors(char *filename) {
  int me = comm->me;
  char line[MAXLINE], radial_string[MAXLINE], cutoff_string[MAXLINE];
  int radial_string_length, cutoff_string_length;
  FILE *fptr;

  // Check that the potential file can be opened.
  if (me == 0) {
    fptr = utils::open_potential(filename,lmp,nullptr);
    if (fptr == NULL) {
      char str[128];
      snprintf(str, 128, "Cannot open variance file %s", filename);
      error->one(FLERR, str);
    }
  }

  int kernel_ind = 0;
  if (me == 0) {
    fgets(line, MAXLINE, fptr); // skip the first line

    fgets(line, MAXLINE, fptr); // hyperparameters
    int n_kern = 0;
    sscanf(line, "%i", &n_kern);
    if (n_kern != n_kernels) {
      error->all(FLERR, "n_kernels in sparse_descriptors and L_inv not match");
    }
  }

  for (int i = 0; i < n_kernels; i++) {
    if (me == 0) {
      fgets(line, MAXLINE, fptr);
      int n_clst = 0;
      sscanf(line, "%i %i %i", &kernel_ind, &n_clst, &n_types);
      if (n_clst != n_clusters) {
        error->all(FLERR, "n_clusters in sparse_descriptors and L_inv not match");
      }
    }
    MPI_Bcast(&n_types, 1, MPI_INT, 0, world);

    memory->create(n_clusters_by_type, n_types, "compute:n_clusters_by_type");
    for (int s = 0; s < n_types; s++) {
      int n_clst_by_type;
      if (me == 0) {
        fgets(line, MAXLINE, fptr);
        sscanf(line, "%i", &n_clst_by_type);
      }
      MPI_Bcast(&n_clst_by_type, 1, MPI_INT, 0, world);

      n_clusters_by_type[s] = n_clst_by_type;

      // Check the relationship between the power spectrum and beta.
      int sparse_desc_size = n_clst_by_type * n_descriptors;

      // Parse the beta vectors.
      memory->create(beta, sparse_desc_size, "compute:sparse_desc");
      if (me == 0)
        grab(fptr, sparse_desc_size, beta);
      MPI_Bcast(beta, sparse_desc_size, MPI_DOUBLE, 0, world);

      // Fill in the beta matrix.
      int count = 0;
      Eigen::MatrixXd sparse_desc = Eigen::MatrixXd::Zero(n_clst_by_type, n_descriptors);
      for (int j = 0; j < n_clst_by_type; j++) {
        for (int k = 0; k < n_descriptors; k++) {
          sparse_desc(j, k) = beta[count];
          count++;
        }
      }
      memory->destroy(beta);
      normed_sparse_descriptors.push_back(sparse_desc);
    }
  }

}


/* ----------------------------------------------------------------------
   grab n values from file fp and put them in list
   values can be several to a line
   only called by proc 0
------------------------------------------------------------------------- */

void ComputeFlareStdAtom::grab(FILE *fptr, int n, double *list) {
  char *ptr;
  char line[MAXLINE];

  int i = 0;
  while (i < n) {
    fgets(line, MAXLINE, fptr);
    ptr = strtok(line, " \t\n\r\f");
    list[i++] = atof(ptr);
    while ((ptr = strtok(NULL, " \t\n\r\f")))
      list[i++] = atof(ptr);
  }
}<|MERGE_RESOLUTION|>--- conflicted
+++ resolved
@@ -351,13 +351,8 @@
 
 void ComputeFlareStdAtom::read_file(char *filename) {
   int me = comm->me;
-<<<<<<< HEAD
-  char line[MAXLINE], radial_string[MAXLINE], cutoff_string[MAXLINE], bodyorder_string[MAXLINE];
-  int radial_string_length, cutoff_string_length;
-=======
   char line[MAXLINE], radial_string[MAXLINE], cutoff_string[MAXLINE], bodyorder_string[MAXLINE], kernel_string[MAXLINE];
   int radial_string_length, cutoff_string_length, kernel_string_length;
->>>>>>> 5bfa7310
   FILE *fptr;
 
   // Check that the potential file can be opened.
@@ -389,9 +384,6 @@
     hyperparameters(3) = sn;
 
     fgets(line, MAXLINE, fptr);
-<<<<<<< HEAD
-    sscanf(line, "%s", bodyorder_string); // Body order B1/2/3
-=======
     sscanf(line, "%s", kernel_string); // kernel name
     kernel_string_length = strlen(kernel_string);
 
@@ -399,7 +391,6 @@
     if (strcmp(body_order_string, "B2")) {
       error->all(FLERR, "Descriptors need to be B2");
     }
->>>>>>> 5bfa7310
 
     fgets(line, MAXLINE, fptr);
     sscanf(line, "%s", radial_string); // Radial basis set
@@ -489,13 +480,8 @@
 
 void ComputeFlareStdAtom::read_L_inverse(char *filename) {
   int me = comm->me;
-<<<<<<< HEAD
-  char line[MAXLINE], radial_string[MAXLINE], cutoff_string[MAXLINE], bodyorder_string[MAXLINE];
-  int radial_string_length, cutoff_string_length;
-=======
   char line[MAXLINE], radial_string[MAXLINE], cutoff_string[MAXLINE], bodyorder_string[MAXLINE], kernel_string[MAXLINE];
   int radial_string_length, cutoff_string_length, kernel_string_length, bodyorder_string_length;
->>>>>>> 5bfa7310
   FILE *fptr;
 
   // Check that the potential file can be opened.
@@ -534,12 +520,9 @@
 
     fgets(line, MAXLINE, fptr);
     sscanf(line, "%s", bodyorder_string); // Body order B1/2/3
-<<<<<<< HEAD
-=======
     if (strcmp(body_order_string, "B2")) {
       error->all(FLERR, "Descriptors need to be B2");
     }
->>>>>>> 5bfa7310
 
     fgets(line, MAXLINE, fptr);
     sscanf(line, "%s", radial_string); // Radial basis set
