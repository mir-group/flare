--- conflicted
+++ resolved
@@ -10,11 +10,8 @@
 setuptools.setup(
     name="mir-flare",
     packages=setuptools.find_packages(exclude=["tests"]),
-<<<<<<< HEAD
     version="1.0.0",
-=======
     version="0.2.0",
->>>>>>> 5f14e226
     author="Materials Intelligence Research",
     author_email="mir@g.harvard.edu",
     description="Fast Learning of Atomistic Rare Events",
