import sys
from copy import deepcopy
import pytest
import numpy as np
from numpy import isclose
from numpy.random import random, randint

from flare import env, struc, gp
from flare.kernels.utils import str_to_kernel_set

from .fake_gp import generate_mb_envs

list_to_test = [['2'], ['3'],
                ['2', '3'],
                ['2', '3', 'many']]
list_type = ['sc', 'mc']

def generate_hm(kernels):
    hyps = []
    for term in ['2', '3', 'many']:
        if (term in kernels):
            hyps += [random(2)]
    hyps += [random()]
    return np.hstack(hyps)


@pytest.mark.parametrize('kernels', list_to_test)
@pytest.mark.parametrize('kernel_type', list_type)
def test_force_en(kernels, kernel_type):
    """Check that the analytical force/en kernel matches finite difference of
    energy kernel."""

    cutoffs = np.ones(3)*1.2
    delta = 1e-5
    tol = 1e-4
    cell = 1e7 * np.eye(3)

    # set hyperparameters
    d1 = 1

    np.random.seed(10)
    env1 = generate_mb_envs(cutoffs, cell, delta, d1, kern_type=kernel_type)
    env2 = generate_mb_envs(cutoffs, cell, delta, d1, kern_type=kernel_type)

    hyps = generate_hm(kernels)

    _, __, en_kernel, force_en_kernel = \
<<<<<<< HEAD
        str_to_kernel_set(kernel_name+kernel_type)
=======
        str_to_kernel_set(kernels, kernel_type)
>>>>>>> 278f270d
    print(force_en_kernel.__name__)

    nterm = 0
    for term in ['2', '3', 'many']:
        if (term in kernels):
            nterm += 1

    kern_finite_diff = 0
    if ('many' in kernels):
        _, __, enm_kernel, ___ = str_to_kernel_set(['many'], kernel_type)
        mhyps = hyps[(nterm-1)*2:]
        calc = 0
        nat = len(env1[0])
        for i in range(nat):
            calc += enm_kernel(env1[2][i], env2[0][0], mhyps, cutoffs)
            calc -= enm_kernel(env1[1][i], env2[0][0], mhyps, cutoffs)
        mb_diff = calc / (2 * delta)
        kern_finite_diff += mb_diff

<<<<<<< HEAD
    if ('2' in kernel_name):
        nbond = 1
        _, __, en2_kernel, ___ = str_to_kernel_set('2'+kernel_type)
        calc1 = en2_kernel(env1[2][0], env2[0][0], hyps[0:nbond * 2], cutoffs)
        calc2 = en2_kernel(env1[1][0], env2[0][0], hyps[0:nbond * 2], cutoffs)
=======
    if ('2' in kernels):
        ntwobody = 1
        _, __, en2_kernel, ___ = str_to_kernel_set('2', kernel_type)
        calc1 = en2_kernel(env1[2][0], env2[0][0], hyps[0:ntwobody * 2], cutoffs)
        calc2 = en2_kernel(env1[1][0], env2[0][0], hyps[0:ntwobody * 2], cutoffs)
>>>>>>> 278f270d
        diff2b = 4 * (calc1 - calc2) / 2.0 / 2.0 / delta

        kern_finite_diff += diff2b
    else:
        ntwobody = 0

<<<<<<< HEAD
    if ('3' in kernel_name):
        _, __, en3_kernel, ___ = str_to_kernel_set('3'+kernel_type)
        calc1 = en3_kernel(env1[2][0], env2[0][0], hyps[nbond * 2:], cutoffs)
        calc2 = en3_kernel(env1[1][0], env2[0][0], hyps[nbond * 2:], cutoffs)
=======
    if ('3' in kernels):
        _, __, en3_kernel, ___ = str_to_kernel_set('3', kernel_type)
        calc1 = en3_kernel(env1[2][0], env2[0][0], hyps[ntwobody * 2:], cutoffs)
        calc2 = en3_kernel(env1[1][0], env2[0][0], hyps[ntwobody * 2:], cutoffs)
>>>>>>> 278f270d
        diff3b = 9 * (calc1 - calc2) / 2.0 / 3.0 / delta

        kern_finite_diff += diff3b

    kern_analytical = \
        force_en_kernel(env1[0][0], env2[0][0], d1, hyps, cutoffs)

    print("\nforce_en", kernels, kern_finite_diff, kern_analytical)

    assert (isclose(kern_finite_diff, kern_analytical, rtol=tol))


@pytest.mark.parametrize('kernels', list_to_test)
@pytest.mark.parametrize('kernel_type', list_type)
def test_force(kernels, kernel_type):
    """Check that the analytical force kernel matches finite difference of
    energy kernel."""

    d1 = 1
    d2 = 2
    tol = 1e-3
    cell = 1e7 * np.eye(3)
    delta = 1e-4
    cutoffs = np.ones(3)*1.2

    np.random.seed(10)

<<<<<<< HEAD
    hyps = generate_hm(kernel_name)
    kernel, kg, en_kernel, fek = \
        str_to_kernel_set(kernel_name+kernel_type, False)
    args = (hyps, cutoffs)

    nterm = 0
    for term in ['2', '3', 'mb']:
        if (term in kernel_name):
            nterm += 1

    env1 = generate_mb_envs(cutoffs, cell, delta, d1)
    env2 = generate_mb_envs(cutoffs, cell, delta, d2)

    # check force kernel
    kern_finite_diff = 0
    if ('mb' == kernel_name):
        _, __, enm_kernel, ___ = str_to_kernel_set('mb'+kernel_type)
=======
    hyps = generate_hm(kernels)
    kernel, kg, en_kernel, fek = \
        str_to_kernel_set(kernels, kernel_type)
    args = (hyps, cutoffs)

    nterm = 0
    for term in ['2', '3', 'many']:
        if (term in kernels):
            nterm += 1

    env1 = generate_mb_envs(cutoffs, cell, delta, d1, kern_type=kernel_type)
    env2 = generate_mb_envs(cutoffs, cell, delta, d2, kern_type=kernel_type)

    # check force kernel
    kern_finite_diff = 0
    if ('many' == kernels):
        _, __, enm_kernel, ___ = str_to_kernel_set('many', kernel_type)
>>>>>>> 278f270d
        mhyps = hyps[(nterm-1)*2:]
        print(hyps)
        print(mhyps)
        cal = 0
        for i in range(3):
            for j in range(len(env1[0])):
                cal += enm_kernel(env1[1][i], env2[1][j], mhyps, cutoffs)
                cal += enm_kernel(env1[2][i], env2[2][j], mhyps, cutoffs)
                cal -= enm_kernel(env1[1][i], env2[2][j], mhyps, cutoffs)
                cal -= enm_kernel(env1[2][i], env2[1][j], mhyps, cutoffs)
        kern_finite_diff += cal / (4 * delta ** 2)
    else:
        # TODO: Establish why 2+3+MB fails (numerical error?)
        return

<<<<<<< HEAD
    if ('2' in kernel_name):
        nbond = 1
        _, __, en2_kernel, ___ = str_to_kernel_set('2'+kernel_type)
        print(hyps[0:nbond * 2])

        calc1 = en2_kernel(env1[1][0], env2[1][0], hyps[0:nbond * 2], cutoffs)
        calc2 = en2_kernel(env1[2][0], env2[2][0], hyps[0:nbond * 2], cutoffs)
        calc3 = en2_kernel(env1[1][0], env2[2][0], hyps[0:nbond * 2], cutoffs)
        calc4 = en2_kernel(env1[2][0], env2[1][0], hyps[0:nbond * 2], cutoffs)
        kern_finite_diff += 4 * (calc1 + calc2 - calc3 - calc4) / (4*delta**2)
    else:
        nbond = 0

    if ('3' in kernel_name):
        _, __, en3_kernel, ___ = str_to_kernel_set('3'+kernel_type)
        print(hyps[nbond * 2:])
        calc1 = en3_kernel(env1[1][0], env2[1][0], hyps[nbond * 2:], cutoffs)
        calc2 = en3_kernel(env1[2][0], env2[2][0], hyps[nbond * 2:], cutoffs)
        calc3 = en3_kernel(env1[1][0], env2[2][0], hyps[nbond * 2:], cutoffs)
        calc4 = en3_kernel(env1[2][0], env2[1][0], hyps[nbond * 2:], cutoffs)
=======
    if ('2' in kernels):
        ntwobody = 1
        _, __, en2_kernel, ___ = str_to_kernel_set(['2'], kernel_type)
        print(hyps[0:ntwobody * 2])

        calc1 = en2_kernel(env1[1][0], env2[1][0], hyps[0:ntwobody * 2], cutoffs)
        calc2 = en2_kernel(env1[2][0], env2[2][0], hyps[0:ntwobody * 2], cutoffs)
        calc3 = en2_kernel(env1[1][0], env2[2][0], hyps[0:ntwobody * 2], cutoffs)
        calc4 = en2_kernel(env1[2][0], env2[1][0], hyps[0:ntwobody * 2], cutoffs)
        kern_finite_diff += 4 * (calc1 + calc2 - calc3 - calc4) / (4*delta**2)
    else:
        ntwobody = 0

    if ('3' in kernels):
        _, __, en3_kernel, ___ = str_to_kernel_set(['3'], kernel_type)
        print(hyps[ntwobody * 2:])
        calc1 = en3_kernel(env1[1][0], env2[1][0], hyps[ntwobody * 2:], cutoffs)
        calc2 = en3_kernel(env1[2][0], env2[2][0], hyps[ntwobody * 2:], cutoffs)
        calc3 = en3_kernel(env1[1][0], env2[2][0], hyps[ntwobody * 2:], cutoffs)
        calc4 = en3_kernel(env1[2][0], env2[1][0], hyps[ntwobody * 2:], cutoffs)
>>>>>>> 278f270d
        kern_finite_diff += 9 * (calc1 + calc2 - calc3 - calc4) / (4*delta**2)

    kern_analytical = kernel(env1[0][0], env2[0][0], d1, d2, *args)

    assert(isclose(kern_finite_diff, kern_analytical, rtol=tol))


@pytest.mark.parametrize('kernels', list_to_test)
@pytest.mark.parametrize('kernel_type', list_type)
def test_hyps_grad(kernels, kernel_type):

    d1 = randint(1, 3)
    d2 = randint(1, 3)
    tol = 1e-4
    cell = 1e7 * np.eye(3)
    delta = 1e-8
    cutoffs = np.ones(3)*1.2

    np.random.seed(10)
    hyps = generate_hm(kernels)
    env1 = generate_mb_envs(cutoffs, cell, 0, d1, kern_type=kernel_type)[0][0]
    env2 = generate_mb_envs(cutoffs, cell, 0, d2, kern_type=kernel_type)[0][0]

    kernel, kernel_grad, _, _ = str_to_kernel_set(kernels, kernel_type)

    grad_test = kernel_grad(env1, env2,
                            d1, d2, hyps, cutoffs)

    original = kernel(env1, env2, d1, d2,
                      hyps, cutoffs)
    assert(isclose(grad_test[0], original, rtol=tol))

    for i in range(len(hyps)-1):
        newhyps = np.copy(hyps)
        newhyps[i] += delta
        hgrad = (kernel(env1, env2, d1, d2, newhyps,
                        cutoffs) -
                 original)/delta
        print("numerical gradients", hgrad)
        print("analytical gradients", grad_test[1][i])
        assert(isclose(grad_test[1][i], hgrad, rtol=tol))<|MERGE_RESOLUTION|>--- conflicted
+++ resolved
@@ -45,11 +45,7 @@
     hyps = generate_hm(kernels)
 
     _, __, en_kernel, force_en_kernel = \
-<<<<<<< HEAD
-        str_to_kernel_set(kernel_name+kernel_type)
-=======
         str_to_kernel_set(kernels, kernel_type)
->>>>>>> 278f270d
     print(force_en_kernel.__name__)
 
     nterm = 0
@@ -69,36 +65,21 @@
         mb_diff = calc / (2 * delta)
         kern_finite_diff += mb_diff
 
-<<<<<<< HEAD
-    if ('2' in kernel_name):
-        nbond = 1
-        _, __, en2_kernel, ___ = str_to_kernel_set('2'+kernel_type)
-        calc1 = en2_kernel(env1[2][0], env2[0][0], hyps[0:nbond * 2], cutoffs)
-        calc2 = en2_kernel(env1[1][0], env2[0][0], hyps[0:nbond * 2], cutoffs)
-=======
     if ('2' in kernels):
         ntwobody = 1
         _, __, en2_kernel, ___ = str_to_kernel_set('2', kernel_type)
         calc1 = en2_kernel(env1[2][0], env2[0][0], hyps[0:ntwobody * 2], cutoffs)
         calc2 = en2_kernel(env1[1][0], env2[0][0], hyps[0:ntwobody * 2], cutoffs)
->>>>>>> 278f270d
         diff2b = 4 * (calc1 - calc2) / 2.0 / 2.0 / delta
 
         kern_finite_diff += diff2b
     else:
         ntwobody = 0
 
-<<<<<<< HEAD
-    if ('3' in kernel_name):
-        _, __, en3_kernel, ___ = str_to_kernel_set('3'+kernel_type)
-        calc1 = en3_kernel(env1[2][0], env2[0][0], hyps[nbond * 2:], cutoffs)
-        calc2 = en3_kernel(env1[1][0], env2[0][0], hyps[nbond * 2:], cutoffs)
-=======
     if ('3' in kernels):
         _, __, en3_kernel, ___ = str_to_kernel_set('3', kernel_type)
         calc1 = en3_kernel(env1[2][0], env2[0][0], hyps[ntwobody * 2:], cutoffs)
         calc2 = en3_kernel(env1[1][0], env2[0][0], hyps[ntwobody * 2:], cutoffs)
->>>>>>> 278f270d
         diff3b = 9 * (calc1 - calc2) / 2.0 / 3.0 / delta
 
         kern_finite_diff += diff3b
@@ -126,25 +107,6 @@
 
     np.random.seed(10)
 
-<<<<<<< HEAD
-    hyps = generate_hm(kernel_name)
-    kernel, kg, en_kernel, fek = \
-        str_to_kernel_set(kernel_name+kernel_type, False)
-    args = (hyps, cutoffs)
-
-    nterm = 0
-    for term in ['2', '3', 'mb']:
-        if (term in kernel_name):
-            nterm += 1
-
-    env1 = generate_mb_envs(cutoffs, cell, delta, d1)
-    env2 = generate_mb_envs(cutoffs, cell, delta, d2)
-
-    # check force kernel
-    kern_finite_diff = 0
-    if ('mb' == kernel_name):
-        _, __, enm_kernel, ___ = str_to_kernel_set('mb'+kernel_type)
-=======
     hyps = generate_hm(kernels)
     kernel, kg, en_kernel, fek = \
         str_to_kernel_set(kernels, kernel_type)
@@ -162,7 +124,6 @@
     kern_finite_diff = 0
     if ('many' == kernels):
         _, __, enm_kernel, ___ = str_to_kernel_set('many', kernel_type)
->>>>>>> 278f270d
         mhyps = hyps[(nterm-1)*2:]
         print(hyps)
         print(mhyps)
@@ -178,28 +139,6 @@
         # TODO: Establish why 2+3+MB fails (numerical error?)
         return
 
-<<<<<<< HEAD
-    if ('2' in kernel_name):
-        nbond = 1
-        _, __, en2_kernel, ___ = str_to_kernel_set('2'+kernel_type)
-        print(hyps[0:nbond * 2])
-
-        calc1 = en2_kernel(env1[1][0], env2[1][0], hyps[0:nbond * 2], cutoffs)
-        calc2 = en2_kernel(env1[2][0], env2[2][0], hyps[0:nbond * 2], cutoffs)
-        calc3 = en2_kernel(env1[1][0], env2[2][0], hyps[0:nbond * 2], cutoffs)
-        calc4 = en2_kernel(env1[2][0], env2[1][0], hyps[0:nbond * 2], cutoffs)
-        kern_finite_diff += 4 * (calc1 + calc2 - calc3 - calc4) / (4*delta**2)
-    else:
-        nbond = 0
-
-    if ('3' in kernel_name):
-        _, __, en3_kernel, ___ = str_to_kernel_set('3'+kernel_type)
-        print(hyps[nbond * 2:])
-        calc1 = en3_kernel(env1[1][0], env2[1][0], hyps[nbond * 2:], cutoffs)
-        calc2 = en3_kernel(env1[2][0], env2[2][0], hyps[nbond * 2:], cutoffs)
-        calc3 = en3_kernel(env1[1][0], env2[2][0], hyps[nbond * 2:], cutoffs)
-        calc4 = en3_kernel(env1[2][0], env2[1][0], hyps[nbond * 2:], cutoffs)
-=======
     if ('2' in kernels):
         ntwobody = 1
         _, __, en2_kernel, ___ = str_to_kernel_set(['2'], kernel_type)
@@ -220,7 +159,6 @@
         calc2 = en3_kernel(env1[2][0], env2[2][0], hyps[ntwobody * 2:], cutoffs)
         calc3 = en3_kernel(env1[1][0], env2[2][0], hyps[ntwobody * 2:], cutoffs)
         calc4 = en3_kernel(env1[2][0], env2[1][0], hyps[ntwobody * 2:], cutoffs)
->>>>>>> 278f270d
         kern_finite_diff += 9 * (calc1 + calc2 - calc3 - calc4) / (4*delta**2)
 
     kern_analytical = kernel(env1[0][0], env2[0][0], d1, d2, *args)
