--- conflicted
+++ resolved
@@ -7,15 +7,9 @@
 import pytest
 from pytest_mock import mocker
 from pytest import raises
-<<<<<<< HEAD
-import scipy
-
-import flare.gp
-=======
 from scipy.optimize import OptimizeResult
 
 import flare
->>>>>>> 236e73d1
 from flare.gp import GaussianProcess
 from flare.env import AtomicEnvironment
 from flare.struc import Structure
@@ -29,30 +23,8 @@
 multihyps_list = [True, False]
 
 
-<<<<<<< HEAD
-    for n in range(noa):
-        positions.append(np.random.uniform(-1, 1, 3))
-        forces.append(np.random.uniform(-1, 1, 3))
-        species.append(unique_species[np.random.randint(0,
-                                                        len(unique_species))])
-
-    test_structure = Structure(cell, species, positions)
-
-    return test_structure, forces
-
-
-# ------------------------------------------------------
-#          fixtures
-# ------------------------------------------------------
-
-
-# set the scope to module so it will only be setup once
-@pytest.fixture(scope='class')
-def two_body_gp() -> GaussianProcess:
-=======
 @pytest.fixture(scope='class')
 def all_gps() -> GaussianProcess:
->>>>>>> 236e73d1
     """Returns a GP instance with a two-body numba-based kernel"""
 
     gp_dict = {True: None, False: None}
@@ -110,10 +82,6 @@
 # ------------------------------------------------------
 
 class TestDataUpdating():
-<<<<<<< HEAD
-    def test_update_db(self, two_body_gp, params):
-        # params
-=======
 
     @pytest.mark.parametrize('multihyps', multihyps_list)
     def test_update_db(self, all_gps, multihyps, params):
@@ -122,38 +90,10 @@
         oldsize = len(test_gp.training_data)
 
         # add structure and forces to db
->>>>>>> 236e73d1
         test_structure, forces = get_random_structure(params['cell'],
                                                       params['unique_species'],
                                                       params['noa'])
 
-<<<<<<< HEAD
-        # add structure and forces to db
-        two_body_gp.update_db(test_structure, forces)
-
-        assert (len(two_body_gp.training_data) == params['noa'] * 2)
-        assert (len(two_body_gp.training_labels_np) == params['noa'] * 2 * 3)
-
-    def test_get_kernel_vector(self, two_body_gp, test_point, params):
-        assert (two_body_gp.get_kernel_vector(test_point, 1).shape ==
-                (params['db_pts'],))
-
-
-class TestTraining():
-    def test_train(self, two_body_gp, params):
-        hyp = list(two_body_gp.hyps)
-
-        # add struc and forces to db
-        test_structure, forces = get_random_structure(params['cell'],
-                                                      params['unique_species'],
-                                                      params['noa'])
-        two_body_gp.update_db(test_structure, forces)
-
-        # train gp
-        two_body_gp.train()
-
-        hyp_post = list(two_body_gp.hyps)
-=======
         test_gp.update_db(test_structure, forces)
 
         assert (len(test_gp.training_data) == params['noa']+oldsize)
@@ -180,16 +120,11 @@
         test_gp.train()
 
         hyp_post = list(test_gp.hyps)
->>>>>>> 236e73d1
 
         # check if hyperparams have been updated
         assert (hyp != hyp_post)
 
-<<<<<<< HEAD
-    def test_train_failure(self, two_body_gp, params, mocker):
-=======
     def test_train_failure(self, all_gps, params, mocker):
->>>>>>> 236e73d1
         """
         Tests the case when 'L-BFGS-B' fails due to a linear algebra error and
         training falls back to BFGS
@@ -199,20 +134,12 @@
         x_result = np.random.rand()
         fun_result = np.random.rand()
         jac_result = np.random.rand()
-<<<<<<< HEAD
-        train_result = scipy.optimize.OptimizeResult(x=x_result, fun=fun_result,
-                                                     jac=jac_result)
-
-        side_effects = [np.linalg.LinAlgError(), train_result]
-        mocker.patch('flare.gp.minimize', side_effect=side_effects)
-=======
         train_result = OptimizeResult(x=x_result, fun=fun_result,
                                       jac=jac_result)
 
         side_effects = [np.linalg.LinAlgError(), train_result]
         mocker.patch('flare.gp.minimize', side_effect=side_effects)
         two_body_gp = all_gps[True]
->>>>>>> 236e73d1
         two_body_gp.set_L_alpha = mocker.Mock()
 
         # Executes training
@@ -235,11 +162,6 @@
         assert(two_body_gp.likelihood_gradient == -1 * jac_result)
 
 
-<<<<<<< HEAD
-class TestAlgebra():
-    def test_predict(self, two_body_gp, test_point):
-        pred = two_body_gp.predict(x_t=test_point, d=1)
-=======
 class TestConstraint():
 
     def test_constrained_optimization_simple(self, all_gps):
@@ -280,77 +202,10 @@
         test_gp.parallel = par
         test_gp.per_atom_par = per_atom_par
         pred = test_gp.predict(x_t=validation_env, d=1)
->>>>>>> 236e73d1
         assert (len(pred) == 2)
         assert (isinstance(pred[0], float))
         assert (isinstance(pred[1], float))
 
-<<<<<<< HEAD
-    def test_set_L_alpha(self, two_body_gp, params):
-        # params
-        cell = np.eye(3)
-        unique_species = [2, 1]
-        noa = 2
-
-        # create test structure
-        test_structure, forces = get_random_structure(cell, unique_species,
-                                                      noa)
-
-        # set gp model
-        kernel = en.two_plus_three_body
-        kernel_grad = en.two_plus_three_body_grad
-        hyps = np.array([2.23751151e-01, 8.19990316e-01, 1.28421842e-04,
-                         1.07467158e+00, 5.50677932e-02])
-        cutoffs = np.array([5.4, 5.4])
-        hyp_labels = ['sig2', 'ls2', 'sig3', 'ls3', 'noise']
-        energy_force_kernel = en.two_plus_three_force_en
-        energy_kernel = en.two_plus_three_en
-        opt_algorithm = 'BFGS'
-
-        # test update_db
-        gaussian = \
-            GaussianProcess(kernel, kernel_grad, hyps, cutoffs, hyp_labels,
-                            energy_force_kernel, energy_kernel,
-                            opt_algorithm)
-        gaussian.update_db(test_structure, forces)
-
-        gaussian.set_L_alpha()
-
-    def test_update_L_alpha(self):
-        # set up gp model
-        kernel = mc_simple.two_plus_three_body_mc
-        kernel_grad = mc_simple.two_plus_three_body_mc_grad
-        cutoffs = [6.0, 5.0]
-        hyps = np.array([0.001770, 0.183868, -0.001415, 0.372588, 0.026315])
-
-        # get an otf traj from file for training data
-        old_otf = OtfAnalysis('test_files/AgI_snippet.out')
-        call_no = 1
-        cell = old_otf.header['cell']
-        gp_model = old_otf.make_gp(kernel=kernel,
-                                   kernel_grad=kernel_grad,
-                                   call_no=call_no,
-                                   cutoffs=cutoffs,
-                                   hyps=hyps)
-
-        gp_model.par = True
-        # update database & use update_L_alpha to get ky_mat
-        for n in range(call_no, call_no + 1):
-            positions = old_otf.gp_position_list[n]
-            species = old_otf.gp_species_list[n]
-            atoms = old_otf.gp_atom_list[n]
-            forces = old_otf.gp_force_list[n]
-
-            struc_curr = Structure(cell, species, positions)
-            gp_model.update_db(struc_curr, forces, custom_range=atoms)
-            gp_model.update_L_alpha()
-
-        ky_mat_from_update = np.copy(gp_model.ky_mat)
-
-        # use set_L_alpha to get ky_mat
-        gp_model.set_L_alpha()
-        ky_mat_from_set = np.copy(gp_model.ky_mat)
-=======
     @pytest.mark.parametrize('par, n_cpus', [(True, 2),
                                              (False, 1)])
     @pytest.mark.parametrize('multihyps', multihyps_list)
@@ -381,32 +236,11 @@
         ky_mat_from_update = np.copy(test_gp.ky_mat)
         test_gp.set_L_alpha()
         ky_mat_from_set = np.copy(test_gp.ky_mat)
->>>>>>> 236e73d1
 
         assert (np.all(np.absolute(ky_mat_from_update - ky_mat_from_set)) < 1e-6)
 
 
 class TestIO():
-<<<<<<< HEAD
-    def test_representation_method(self, two_body_gp):
-        the_str = str(two_body_gp)
-        assert 'GaussianProcess Object' in the_str
-        assert 'Kernel: three_body' in the_str
-        assert 'Cutoffs: [0.8 0.8]' in the_str
-        assert 'Model Likelihood: ' in the_str
-        assert 'Length: ' in the_str
-        assert 'Signal Var.: ' in the_str
-        assert "Noise Var.: " in the_str
-
-    def test_serialization_method(self, two_body_gp, test_point):
-        """
-        Serialize and then un-serialize a GP and ensure that no info was lost.
-        Compare one calculation to ensure predictions work correctly.
-        :param two_body_gp:
-        :return:
-        """
-        old_gp_dict = two_body_gp.as_dict()
-=======
     @pytest.mark.parametrize('multihyps', multihyps_list)
     def test_representation_method(self, all_gps, multihyps):
         test_gp = all_gps[multihyps]
@@ -433,59 +267,11 @@
         """
         test_gp = all_gps[multihyps]
         old_gp_dict = test_gp.as_dict()
->>>>>>> 236e73d1
         new_gp = GaussianProcess.from_dict(old_gp_dict)
         new_gp_dict = new_gp.as_dict()
 
         assert len(new_gp_dict) == len(old_gp_dict)
 
-<<<<<<< HEAD
-        for k1, k2 in zip(sorted(new_gp_dict.keys()), sorted(old_gp_dict.keys())):
-
-            x = new_gp_dict[k1]
-            y = new_gp_dict[k2]
-
-            if isinstance(x, np.ndarray):
-                assert np.equal(x, y).all()
-            elif hasattr(x, '__len__'):
-
-                if isinstance(x[0], np.ndarray):
-                    assert np.equal(x, y).all()
-
-                else:
-                    for xx, yy in zip(x, y):
-                        assert xx == yy
-            else:
-                assert x == y
-
-        for d in [0, 1, 2]:
-            assert np.all(two_body_gp.predict(x_t=test_point, d=d) ==
-                          new_gp.predict(x_t=test_point, d=d))
-
-    def test_load_and_reload(self, two_body_gp, test_point):
-
-        two_body_gp.write_model('two_body', 'pickle')
-
-        with open('two_body.pickle', 'rb') as f:
-            new_gp = pickle.load(f)
-
-        for d in [0, 1, 2]:
-            assert np.all(two_body_gp.predict(x_t=test_point, d=d) ==
-                          new_gp.predict(x_t=test_point, d=d))
-        os.remove('two_body.pickle')
-
-        two_body_gp.write_model('two_body', 'json')
-
-        with open('two_body.json', 'r') as f:
-            new_gp = GaussianProcess.from_dict(json.loads(f.readline()))
-        for d in [0, 1, 2]:
-            assert np.all(two_body_gp.predict(x_t=test_point, d=d) ==
-                          new_gp.predict(x_t=test_point, d=d))
-        os.remove('two_body.json')
-
-        with raises(ValueError):
-            two_body_gp.write_model('two_body', 'cucumber')
-=======
         dumpcompare(new_gp_dict, old_gp_dict)
 
         for d in [0, 1, 2]:
@@ -604,5 +390,4 @@
         assert np.array_equal(test_gp.cutoffs, old_cutoffs + .5)
 
         for env in test_gp.training_data:
-            assert np.array_equal(env.cutoffs, test_gp.cutoffs)
->>>>>>> 236e73d1
+            assert np.array_equal(env.cutoffs, test_gp.cutoffs)