import numpy as np
<<<<<<< HEAD
from flare.bffs.sgp._C_flare import NormalizedDotProduct, B1, B2, B3
=======
from flare.bffs.sgp._C_flare import NormalizedDotProduct, DotProduct, B2
>>>>>>> 960757e5
from flare.bffs.sgp import SGP_Wrapper
from flare.bffs.sgp.calculator import SGP_Calculator
from flare.atoms import FLARE_Atoms
from ase import Atoms
from ase.calculators.lj import LennardJones
from ase.build import make_supercell

# Define kernel.
sigma = 2.0
power = 1.0
dotprod_kernel = DotProduct(sigma, power)
normdotprod_kernel = NormalizedDotProduct(sigma, power)

# Define remaining parameters for the SGP wrapper.
sigma_e = 0.3
sigma_f = 0.2
sigma_s = 0.1
species_map = {6: 0, 8: 1}
single_atom_energies = {0: -5, 1: -6}
variance_type = "local"
max_iterations = 20
opt_method = "L-BFGS-B"
bounds = [(None, None), (sigma_e, None), (None, None), (None, None)]


def get_random_atoms(a=2.0, sc_size=2, numbers=[6, 8], set_seed: int = None):

    """Create a random structure."""

    if set_seed:
        np.random.seed(set_seed)

    cell = np.eye(3) * a
    positions = np.array([[0, 0, 0], np.random.rand(3)])
    unit_cell = Atoms(cell=cell, positions=positions, numbers=numbers, pbc=True)
    multiplier = np.identity(3) * sc_size
    atoms = make_supercell(unit_cell, multiplier)
    atoms.positions += (2 * np.random.rand(len(atoms), 3) - 1) * 0.1
    flare_atoms = FLARE_Atoms.from_ase_atoms(atoms)

    return flare_atoms


def get_isolated_atoms(numbers=[6, 8]):

    """Create a random structure."""

    a = 30.0
    cell = np.eye(3) * a
    positions = np.array([[0, 0, 0], [1, 1, 1], [a / 2, a / 2, a / 2]])
    if 8 in numbers:
        numbers = [6, 8, 8]
    else:
        numbers = [6, 6, 6]
    unit_cell = Atoms(cell=cell, positions=positions, numbers=numbers, pbc=True)
    atoms = unit_cell
    flare_atoms = FLARE_Atoms.from_ase_atoms(atoms)

    return flare_atoms


<<<<<<< HEAD
def get_empty_sgp(n_types=2, power=2, multiple_cutoff=False, bk=2):
=======
def get_empty_sgp(n_types=2, power=2, multiple_cutoff=False, kernel_type="NormalizedDotProduct"):
    if kernel_type == "NormalizedDotProduct":
        kernel = normdotprod_kernel
    elif kernel_type == "DotProduct":
        kernel = dotprod_kernel

>>>>>>> 960757e5
    kernel.power = power

    # Define B2 calculator.
    cutoff = 5.0
    cutoff_function = "quadratic"
    radial_basis = "chebyshev"
    radial_hyps = [0.0, cutoff]
    cutoff_hyps = []
    cutoff_matrix = cutoff * np.ones((n_types, n_types))
    if multiple_cutoff:
        cutoff_matrix += np.eye(n_types) - 1

    descriptor_settings = [n_types, 3, 2]
    if bk == 1:
        calc = B1(
            radial_basis,
            cutoff_function,
            radial_hyps,
            cutoff_hyps,
            descriptor_settings,
            #cutoff_matrix,
        )
    elif bk == 2:
        calc = B2(
            radial_basis,
            cutoff_function,
            radial_hyps,
            cutoff_hyps,
            descriptor_settings,
            cutoff_matrix,
        )
    elif bk == 3:
        calc = B3(
            radial_basis,
            cutoff_function,
            radial_hyps,
            cutoff_hyps,
            descriptor_settings,
            #cutoff_matrix,
        )

    empty_sgp = SGP_Wrapper(
        [kernel],
        [calc],
        cutoff,
        sigma_e,
        sigma_f,
        sigma_s,
        species_map,
        single_atom_energies=single_atom_energies,
        variance_type=variance_type,
        opt_method=opt_method,
        bounds=bounds,
        max_iterations=max_iterations,
    )

    return empty_sgp


<<<<<<< HEAD
def get_updated_sgp(n_types=2, power=2, multiple_cutoff=False, bk=2):
=======
def get_updated_sgp(n_types=2, power=2, multiple_cutoff=False, kernel_type="NormalizedDotProduct"):
>>>>>>> 960757e5
    if n_types == 1:
        numbers = [6, 6]
    elif n_types == 2:
        numbers = [6, 8]

<<<<<<< HEAD
    sgp = get_empty_sgp(n_types, power, multiple_cutoff, bk)
=======
    sgp = get_empty_sgp(n_types, power, multiple_cutoff, kernel_type)
>>>>>>> 960757e5

    # add a random structure to the training set
    training_structure = get_random_atoms(numbers=numbers, sc_size=2)
    training_structure.calc = LennardJones()

    forces = training_structure.get_forces()
    energy = training_structure.get_potential_energy()
    stress = training_structure.get_stress()

    sgp.update_db(
        training_structure,
        forces,
        custom_range=(1, 2, 3, 4, 5),
        energy=energy,
        stress=stress,
        mode="specific",
        rel_e_noise=0.1,
        rel_f_noise=0.2,
        rel_s_noise=0.1,
    )

    # add an isolated atom to the training data
    training_structure = get_isolated_atoms(numbers=numbers)
    training_structure.calc = LennardJones()

    forces = training_structure.get_forces()
    energy = training_structure.get_potential_energy()
    stress = training_structure.get_stress()

    sgp.update_db(
        training_structure,
        forces,
        custom_range=(0,),
        energy=energy,
        stress=stress,
        mode="specific",
    )

    print("sparse_indices", sgp.sparse_gp.sparse_indices)

    return sgp


<<<<<<< HEAD
def get_sgp_calc(n_types=2, power=2, multiple_cutoff=False, bk=2):
    sgp = get_updated_sgp(n_types, power, multiple_cutoff, bk)
=======
def get_sgp_calc(n_types=2, power=2, multiple_cutoff=False, kernel_type="NormalizedDotProduct"):
    sgp = get_updated_sgp(n_types, power, multiple_cutoff, kernel_type)
>>>>>>> 960757e5
    sgp_calc = SGP_Calculator(sgp)

    return sgp_calc<|MERGE_RESOLUTION|>--- conflicted
+++ resolved
@@ -1,9 +1,5 @@
 import numpy as np
-<<<<<<< HEAD
-from flare.bffs.sgp._C_flare import NormalizedDotProduct, B1, B2, B3
-=======
-from flare.bffs.sgp._C_flare import NormalizedDotProduct, DotProduct, B2
->>>>>>> 960757e5
+from flare.bffs.sgp._C_flare import NormalizedDotProduct, DotProduct, B1, B2, B3
 from flare.bffs.sgp import SGP_Wrapper
 from flare.bffs.sgp.calculator import SGP_Calculator
 from flare.atoms import FLARE_Atoms
@@ -65,16 +61,12 @@
     return flare_atoms
 
 
-<<<<<<< HEAD
-def get_empty_sgp(n_types=2, power=2, multiple_cutoff=False, bk=2):
-=======
-def get_empty_sgp(n_types=2, power=2, multiple_cutoff=False, kernel_type="NormalizedDotProduct"):
+def get_empty_sgp(n_types=2, power=2, multiple_cutoff=False, kernel_type="NormalizedDotProduct", bk=2):
     if kernel_type == "NormalizedDotProduct":
         kernel = normdotprod_kernel
     elif kernel_type == "DotProduct":
         kernel = dotprod_kernel
 
->>>>>>> 960757e5
     kernel.power = power
 
     # Define B2 calculator.
@@ -134,21 +126,13 @@
     return empty_sgp
 
 
-<<<<<<< HEAD
-def get_updated_sgp(n_types=2, power=2, multiple_cutoff=False, bk=2):
-=======
-def get_updated_sgp(n_types=2, power=2, multiple_cutoff=False, kernel_type="NormalizedDotProduct"):
->>>>>>> 960757e5
+def get_updated_sgp(n_types=2, power=2, multiple_cutoff=False, kernel_type="NormalizedDotProduct", bk=2):
     if n_types == 1:
         numbers = [6, 6]
     elif n_types == 2:
         numbers = [6, 8]
 
-<<<<<<< HEAD
-    sgp = get_empty_sgp(n_types, power, multiple_cutoff, bk)
-=======
-    sgp = get_empty_sgp(n_types, power, multiple_cutoff, kernel_type)
->>>>>>> 960757e5
+    sgp = get_empty_sgp(n_types, power, multiple_cutoff, kernel_type, bk)
 
     # add a random structure to the training set
     training_structure = get_random_atoms(numbers=numbers, sc_size=2)
@@ -192,13 +176,8 @@
     return sgp
 
 
-<<<<<<< HEAD
-def get_sgp_calc(n_types=2, power=2, multiple_cutoff=False, bk=2):
-    sgp = get_updated_sgp(n_types, power, multiple_cutoff, bk)
-=======
-def get_sgp_calc(n_types=2, power=2, multiple_cutoff=False, kernel_type="NormalizedDotProduct"):
-    sgp = get_updated_sgp(n_types, power, multiple_cutoff, kernel_type)
->>>>>>> 960757e5
+def get_sgp_calc(n_types=2, power=2, multiple_cutoff=False, kernel_type="NormalizedDotProduct", bk=2):
+    sgp = get_updated_sgp(n_types, power, multiple_cutoff, kernel_type, bk)
     sgp_calc = SGP_Calculator(sgp)
 
     return sgp_calc