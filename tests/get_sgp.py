--- conflicted
+++ resolved
@@ -1,9 +1,5 @@
 import numpy as np
-<<<<<<< HEAD
-from flare.bffs.sgp._C_flare import NormalizedDotProduct, B1, B2, B3
-=======
 from flare.bffs.sgp._C_flare import NormalizedDotProduct, DotProduct, B1, B2, B3
->>>>>>> 5bfa7310
 from flare.bffs.sgp import SGP_Wrapper
 from flare.bffs.sgp.parallel_sgp import ParSGP_Wrapper
 from flare.bffs.sgp.calculator import SGP_Calculator
@@ -97,16 +93,12 @@
     return flare_atoms
 
 
-<<<<<<< HEAD
-def get_empty_sgp(n_types=2, power=2, multiple_cutoff=False, bk=2):
-=======
 def get_empty_sgp(n_types=2, power=2, multiple_cutoff=False, kernel_type="NormalizedDotProduct", bk=2):
     if kernel_type == "NormalizedDotProduct":
         kernel = normdotprod_kernel
     elif kernel_type == "DotProduct":
         kernel = dotprod_kernel
 
->>>>>>> 5bfa7310
     kernel.power = power
 
     # Define B2 calculator.
@@ -166,21 +158,13 @@
     return empty_sgp
 
 
-<<<<<<< HEAD
-def get_updated_sgp(n_types=2, power=2, multiple_cutoff=False, bk=2):
-=======
 def get_updated_sgp(n_types=2, power=2, multiple_cutoff=False, kernel_type="NormalizedDotProduct", bk=2):
->>>>>>> 5bfa7310
     if n_types == 1:
         numbers = [6, 6]
     elif n_types == 2:
         numbers = [6, 8]
 
-<<<<<<< HEAD
-    sgp = get_empty_sgp(n_types, power, multiple_cutoff, bk)
-=======
     sgp = get_empty_sgp(n_types, power, multiple_cutoff, kernel_type, bk)
->>>>>>> 5bfa7310
 
     # add a random structure to the training set
     training_structure = get_random_atoms(numbers=numbers, sc_size=2)
@@ -259,13 +243,8 @@
 
     return empty_sgp
 
-<<<<<<< HEAD
-def get_sgp_calc(n_types=2, power=2, multiple_cutoff=False, bk=2):
-    sgp = get_updated_sgp(n_types, power, multiple_cutoff, bk)
-=======
 def get_sgp_calc(n_types=2, power=2, multiple_cutoff=False, kernel_type="NormalizedDotProduct", bk=2):
     sgp = get_updated_sgp(n_types, power, multiple_cutoff, kernel_type, bk)
->>>>>>> 5bfa7310
     sgp_calc = SGP_Calculator(sgp)
 
     return sgp_calc
