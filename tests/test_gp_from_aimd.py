--- conflicted
+++ resolved
@@ -8,15 +8,10 @@
 from flare.env import AtomicEnvironment
 from flare.struc import Structure
 from flare.gp import GaussianProcess
-<<<<<<< HEAD
 from flare.mgp.mgp import MappedGaussianProcess
-from flare.gp_from_aimd import TrajectoryTrainer, subset_of_frame_by_element
-=======
-from flare.mgp.mgp_en import MappedGaussianProcess
 from flare.gp_from_aimd import TrajectoryTrainer,\
                                     parse_trajectory_trainer_output
 from flare.util import subset_of_frame_by_element
->>>>>>> 8fcd4ba6
 from json import loads
 from flare.env import AtomicEnvironment
 from .test_mgp_unit import all_mgp, all_gp, get_random_structure
