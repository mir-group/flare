--- conflicted
+++ resolved
@@ -11,29 +11,24 @@
     predict_on_atom, predict_on_atom_en, \
     predict_on_structure_par_en
 
-<<<<<<< HEAD
 from .fake_gp import generate_hm, get_tstp, get_random_structure
 from flare.predict import predict_on_structure, predict_on_structure_par, \
     predict_on_structure_efs, predict_on_structure_efs_par
-=======
->>>>>>> ed5bc7e7
 import pytest
 import time
 
 
-<<<<<<< HEAD
+def fake_predict(_, __):
+    return np.random.uniform(-1, 1), np.random.uniform(-1, 1)
+
+
+def fake_predict_local_energy(_):
+    return np.random.uniform(-1, 1)
+
+
 @pytest.fixture(scope='class')
 def two_plus_three_gp() -> GaussianProcess:
     """Returns a GP instance with a 2+3-body kernel."""
-=======
-def fake_predict(_, __):
-    return np.random.uniform(-1, 1), np.random.uniform(-1, 1)
-
-
-def fake_predict_local_energy(_):
-    return np.random.uniform(-1, 1)
->>>>>>> ed5bc7e7
-
     cutoffs = np.array([0.8, 0.8])
     hyps = np.array([1., 1., 1., 1., 1.])
 
@@ -64,13 +59,10 @@
 _fake_structure = Structure(cell=np.eye(3), species=[1, 1, 1],
                             positions=np.random.uniform(0, 1, size=(3, 3)))
 _fake_gp.predict = fake_predict
-<<<<<<< HEAD
-=======
 _fake_gp.predict_local_energy = fake_predict_local_energy
 
 assert isinstance(_fake_gp.predict(1, 1), tuple)
 assert isinstance(_fake_gp.predict_local_energy(1), float)
->>>>>>> ed5bc7e7
 
 
 @pytest.mark.parametrize('n_cpu', [None, 1, 2])
@@ -80,20 +72,11 @@
 
     skipped_atom_value = np.nan
 
-<<<<<<< HEAD
     forces, stds = \
         predict_on_structure_par(_fake_structure, _fake_gp, n_cpus=n_cpu,
                                  write_to_structure=False,
                                  selective_atoms=selective_atoms,
                                  skipped_atom_value=skipped_atom_value)
-=======
-    forces, stds = predict_on_structure_par(_fake_structure,
-                                            _fake_gp,
-                                            n_cpus=n_cpu,
-                                            write_to_structure=False,
-                                            selective_atoms=selective_atoms,
-                                            skipped_atom_value=skipped_atom_value)
->>>>>>> ed5bc7e7
 
     for x in forces[0][:]:
         assert isinstance(x, float)
@@ -104,23 +87,11 @@
     selective_atoms = [1, 2]
     skipped_atom_value = 0
 
-<<<<<<< HEAD
     forces, stds = \
         predict_on_structure_par(_fake_structure, _fake_gp,
                                  write_to_structure=False, n_cpus=n_cpu,
                                  selective_atoms=selective_atoms,
                                  skipped_atom_value=skipped_atom_value)
-=======
-    selective_atoms = [1, 2]
-    skipped_atom_value = 0
-
-    forces, stds = predict_on_structure_par(_fake_structure,
-                                            _fake_gp,
-                                            write_to_structure=False,
-                                            n_cpus=n_cpu,
-                                            selective_atoms=selective_atoms,
-                                            skipped_atom_value=skipped_atom_value)
->>>>>>> ed5bc7e7
 
     for x in forces[1]:
         assert isinstance(x, float)
@@ -132,68 +103,48 @@
     # Make selective atoms be all and ensure results are normal
     selective_atoms = [0, 1, 2]
 
-<<<<<<< HEAD
     forces, stds = \
         predict_on_structure_par(_fake_structure, _fake_gp,
                                  write_to_structure=True, n_cpus=n_cpu,
                                  selective_atoms=selective_atoms,
                                  skipped_atom_value=skipped_atom_value)
-=======
+
+    for x in forces.flatten():
+        assert isinstance(x, float)
+    for x in stds.flatten():
+        assert isinstance(x, float)
+
+    assert np.array_equal(_fake_structure.forces, forces)
+    assert np.array_equal(_fake_structure.stds, stds)
+
+    # Make selective atoms be nothing and ensure results are normal
+
+    forces, stds = predict_on_structure_par(_fake_structure,
+                                            _fake_gp,
+                                            write_to_structure=True,
+                                            n_cpus=n_cpu,
+                                            selective_atoms=None,
+                                            skipped_atom_value=skipped_atom_value)
+
+    for x in forces.flatten():
+        assert isinstance(x, float)
+    for x in stds.flatten():
+        assert isinstance(x, float)
+
+    assert np.array_equal(_fake_structure.forces, forces)
+    assert np.array_equal(_fake_structure.stds, stds)
+
+    # Get new examples to also test the results not being written
+    selective_atoms = [0, 1]
+
+    selective_atoms = [0, 1]
+
     forces, stds = predict_on_structure_par(_fake_structure,
                                             _fake_gp,
                                             write_to_structure=True,
                                             n_cpus=n_cpu,
                                             selective_atoms=selective_atoms,
                                             skipped_atom_value=skipped_atom_value)
->>>>>>> ed5bc7e7
-
-    for x in forces.flatten():
-        assert isinstance(x, float)
-    for x in stds.flatten():
-        assert isinstance(x, float)
-
-    assert np.array_equal(_fake_structure.forces, forces)
-    assert np.array_equal(_fake_structure.stds, stds)
-
-<<<<<<< HEAD
-=======
-    # Make selective atoms be nothing and ensure results are normal
-
-    forces, stds = predict_on_structure_par(_fake_structure,
-                                            _fake_gp,
-                                            write_to_structure=True,
-                                            n_cpus=n_cpu,
-                                            selective_atoms=None,
-                                            skipped_atom_value=skipped_atom_value)
-
-    for x in forces.flatten():
-        assert isinstance(x, float)
-    for x in stds.flatten():
-        assert isinstance(x, float)
-
-    assert np.array_equal(_fake_structure.forces, forces)
-    assert np.array_equal(_fake_structure.stds, stds)
-
->>>>>>> ed5bc7e7
-    # Get new examples to also test the results not being written
-    selective_atoms = [0, 1]
-
-<<<<<<< HEAD
-    forces, stds = \
-        predict_on_structure_par(_fake_structure, _fake_gp,
-                                 write_to_structure=True, n_cpus=n_cpu,
-                                 selective_atoms=selective_atoms,
-                                 skipped_atom_value=skipped_atom_value)
-=======
-    selective_atoms = [0, 1]
-
-    forces, stds = predict_on_structure_par(_fake_structure,
-                                            _fake_gp,
-                                            write_to_structure=True,
-                                            n_cpus=n_cpu,
-                                            selective_atoms=selective_atoms,
-                                            skipped_atom_value=skipped_atom_value)
->>>>>>> ed5bc7e7
 
     for x in forces.flatten():
         assert isinstance(x, float)
@@ -208,7 +159,6 @@
     assert not np.array_equal(_fake_structure.stds[2][:], stds[2][:])
 
 
-<<<<<<< HEAD
 def test_predict_efs(two_plus_three_gp):
     test_structure, _ = \
         get_random_structure(np.eye(3), [1, 2], 3)
@@ -236,7 +186,8 @@
 
     # Check that the prediction has been recorded within the structure.
     assert(np.equal(stress_stds, test_structure.partial_stress_stds).all())
-=======
+
+
 def test_predict_on_atoms():
     pred_at_result = predict_on_atom((_fake_structure, 0, _fake_gp))
     assert len(pred_at_result) == 2
@@ -255,10 +206,7 @@
 
 @pytest.mark.parametrize('n_cpus', [1, 2, None])
 @pytest.mark.parametrize(['write_to_structure', 'selective_atoms'],
-                         [(True, []),
-                          (True, [1]),
-                          (False, []),
-                          (False, [1])])
+                         [(True, []), (True, [1]), (False, []), (False, [1])])
 def test_predict_on_structure_en(n_cpus, write_to_structure,
                                  selective_atoms):
     old_structure = deepcopy(_fake_structure)
@@ -305,5 +253,4 @@
 
     assert np.array_equal(forces.shape, (3, 3))
     assert np.array_equal(stds.shape, (3, 3))
-    assert len(energies) == len(old_structure)
->>>>>>> ed5bc7e7
+    assert len(energies) == len(old_structure)