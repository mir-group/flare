--- conflicted
+++ resolved
@@ -4,58 +4,6 @@
 import pytest
 import numpy as np
 
-<<<<<<< HEAD
-@pytest.mark.skipif(not os.environ.get('PWSCF_COMMAND',
-                          False), reason='PWSCF_COMMAND not found '
-                                  'in environment: Please install Quantum '
-                                  'ESPRESSO and set the PWSCF_COMMAND env. '
-                                  'variable to point to pw.x.')
-def test_otf_md():
-    from flare.ase.otf_md import otf_md
-    from flare.ase.logger import OTFLogger
-    
-    from ase import units
-    from ase.md.velocitydistribution import (MaxwellBoltzmannDistribution,
-                                             Stationary, ZeroRotation)
-
-    import atom_setup, flare_setup, qe_setup
-    np.random.seed(12345)
-    
-    md_engines = ['VelocityVerlet', 'NVTBerendsen', 'NPTBerendsen', 
-                  'NPT', 'Langevin']
-    for md_engine in md_engines:
-        print(md_engine)
-    
-        # ----------- set up atoms -----------------
-        super_cell = atom_setup.super_cell
-        
-        # ----------- setup flare calculator ---------------
-        flare_calc = deepcopy(flare_setup.flare_calc)
-        super_cell.set_calculator(flare_calc)
-        
-        # ----------- setup qe calculator --------------
-        dft_calc = qe_setup.dft_calc
-        
-        # ----------- create otf object -----------
-        # set up OTF MD engine
-        md_params = {'timestep': 1, 'trajectory': None, 'dt': None, 
-                     'externalstress': 0, 'ttime': 25, 'pfactor': 3375, 
-                     'mask': None, 'temperature': 500, 'taut': 1, 'taup': 1,
-                     'pressure': 0, 'compressibility': 0, 'fixcm': 1, 
-                     'friction': 0.02}
-        otf_params = {'dft_calc': dft_calc, 
-                      'init_atoms': [0, 1, 2, 3],
-                      'std_tolerance_factor': 1, 
-                      'max_atoms_added' : len(super_cell.positions),
-                      'freeze_hyps': 10, 
-                      'use_mapping': super_cell.calc.use_mapping}
-       
-        # intialize velocity
-        temperature = md_params['temperature']
-        MaxwellBoltzmannDistribution(super_cell, temperature * units.kB)
-        Stationary(super_cell)  # zero linear momentum
-        ZeroRotation(super_cell)  # zero angular momentum
-=======
 from flare.ase.otf_md import otf_md
 from flare.ase.logger import OTFLogger
 
@@ -77,21 +25,10 @@
     # ----------- setup flare calculator ---------------
     flare_calc = deepcopy(flare_setup.flare_calc)
     super_cell.set_calculator(flare_calc)
->>>>>>> 334b4a08
     
     # ----------- setup qe calculator --------------
     dft_calc = qe_setup.dft_calc
     
-<<<<<<< HEAD
-        # set up logger
-        test_otf.attach(OTFLogger(test_otf, super_cell, 
-            logfile=md_engine+'.log', mode="w", data_in_logfile=True), 
-            interval=1)
-        
-        # run otf
-        number_of_steps = 3
-        test_otf.otf_run(number_of_steps)
-=======
     # ----------- create otf object -----------
     # set up OTF MD engine
     md_params = {'timestep': 1 * units.fs, 'trajectory': None, 'dt': None, 
@@ -111,7 +48,6 @@
     MaxwellBoltzmannDistribution(super_cell, temperature * units.kB)
     Stationary(super_cell)  # zero linear momentum
     ZeroRotation(super_cell)  # zero angular momentum
->>>>>>> 334b4a08
 
     test_otf = otf_md(md_engine, super_cell, md_params, otf_params)
 
@@ -133,8 +69,6 @@
     os.system('rm lmp.mgp')
     os.system('rm -r otf_data')
 
-<<<<<<< HEAD
-=======
 
 @pytest.mark.skipif(not os.environ.get('PWSCF_COMMAND',
                           False), reason='PWSCF_COMMAND not found '
@@ -155,4 +89,3 @@
 
 def test_Langevin():
     otf_md_test('Langevin')
->>>>>>> 334b4a08
