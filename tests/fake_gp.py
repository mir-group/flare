--- conflicted
+++ resolved
@@ -147,54 +147,6 @@
     test_structure, forces = get_random_structure(cell, unique_species,
                                                   noa)
     energy = 3.14
-<<<<<<< HEAD
-
-    hl = hm['hyps_label']
-    if (multihyps is False):
-        hm = None
-
-    # test update_db
-    gaussian = \
-        GaussianProcess(kernel_name=f'{prefix}{kernel_type}',
-                        hyps=hyps,
-                        hyp_labels=hl,
-                        cutoffs=cutoffs, multihyps=multihyps, hyps_mask=hm,
-                        parallel=False, n_cpus=1)
-    gaussian.update_db(test_structure, forces, energy=energy)
-    gaussian.check_L_alpha()
-
-    print('alpha:')
-    print(gaussian.alpha)
-
-    return gaussian
-
-
-def get_force_gp(bodies, kernel_type='mc', multihyps=True) -> GaussianProcess:
-    """Returns a GP instance with a two-body numba-based kernel"""
-    print("\nSetting up...\n")
-
-    # params
-    cell = np.diag(np.array([1, 1, 1.5]))
-    unique_species = [2, 1]
-    cutoffs = np.array([0.8, 0.8])
-    noa = 5
-
-    nbond = 0
-    ntriplet = 0
-    prefix = bodies
-    if ('2' in bodies or 'two' in bodies):
-        nbond = 1
-    if ('3' in bodies or 'three' in bodies):
-        ntriplet = 1
-
-    hyps, hm, _ = generate_hm(nbond, ntriplet, multihyps=multihyps)
-
-    # create test structure
-    test_structure, forces = get_random_structure(cell, unique_species,
-                                                  noa)
-    energy = 3.14
-=======
->>>>>>> 278f270d
 
     hl = hm['hyp_labels']
     if (multihyps is False):
@@ -237,12 +189,8 @@
     test_structure_2, _ = get_random_structure(cell, unique_species,
                                                noa)
 
-<<<<<<< HEAD
-    test_pt = AtomicEnvironment(test_structure_2, 0, cutoffs)
-=======
     test_pt = AtomicEnvironment(test_structure_2, 0,
                                 cutoffs, cutoffs_mask=hm)
->>>>>>> 278f270d
     return test_pt
 
 
