--- conflicted
+++ resolved
@@ -105,7 +105,6 @@
         cd tests
         pytest test_lammps.py
 
-<<<<<<< HEAD
     - name: Run tutorial
       run: |
         pip install -U jupyter nbconvert
@@ -118,13 +117,6 @@
         python tutorial.py
         rm Al* aluminum.txt aspirin.txt md17_aspirin.npz tutorial.ipynb tutorial.py
 
-    - name: Install Sphinx and Breathe
-      run: |
-        sudo apt-get update
-        sudo apt-get install python3-sphinx python3-sphinx-rtd-theme python3-breathe python3-nbsphinx
-
-=======
->>>>>>> c64bc961
     - name: Run Doxygen
       uses: mattnotmitt/doxygen-action@v1.9.8
       with:
