"""
:class:`MappedGaussianProcess` uses splines to build up interpolation\
function of the low-dimensional decomposition of Gaussian Process, \
with little loss of accuracy. Refer to \
`Vandermause et al. <https://www.nature.com/articles/s41524-020-0283-z>`_, \
`Glielmo et al. <https://journals.aps.org/prb/abstract/10.1103/PhysRevB.97.184307>`_
"""
import time, os, math, inspect, subprocess, json, warnings, pickle
import numpy as np
import multiprocessing as mp

from copy import deepcopy
from typing import List

from flare.env import AtomicEnvironment
from flare.gp import GaussianProcess
from flare.utils.element_coder import NumpyEncoder, element_to_Z, Z_to_element

from flare.mgp.map2b import Map2body
from flare.mgp.map3b import Map3body


class MappedGaussianProcess:
    """
    Build Mapped Gaussian Process (MGP)
    and automatically save coefficients for LAMMPS pair style.

    Args:
        grid_params (dict): Parameters for the mapping itself, such as
            grid size of spline fit, etc. As described below.
        unique_species (dict): List of all the (unique) species included during
            the training that need to be mapped
        GP (GaussianProcess): None or a GaussianProcess object. If a GP is input,
            and container_only is False, automatically build a mapping corresponding
            to the GaussianProcess.
        var_map (str): if None: only build mapping for mean (force). If 'pca', then 
            use PCA to map the variance, based on `grid_params['xxbody']['svd_rank']`.
            If 'simple', then only map the diagonal of covariance, and predict the 
            upper bound of variance. The 'pca' mode is much heavier in terms of 
            memory, but its prediction is much closer to GP variance.
        container_only (bool): if True: only build splines container
            (with no coefficients); if False: Attempt to build map immediately
        lmp_file_name (str): LAMMPS coefficient file name
        n_cpus (int): Default None. Set to the number of cores needed for
            parallelization. Used in the construction of the map.
        n_sample (int): Default 10. The batch size for building map. Not used now.

    Examples:

    >>> # build 2 + 3 body map
    >>> grid_params = {'twobody': {'grid_num': [64]},
    ...                'threebody': {'grid_num': [64, 64, 64]}}

    For `grid_params`, the following keys and values are allowed

    Args:
        'twobody' (dict, optional): if 2-body is present, set as a dictionary
            of parameters for 2-body mapping. Parameters see below.
        'threebody' (dict, optional): if 3-body is present, set as a dictionary
            of parameters for 3-body mapping. Parameters see below.
        'load_grid' (str, optional): Default None. the path to the directory
            where the previously generated grids (``grid_*.npy``) are stored.
            If no path is specified, MGP will construct grids from scratch.
        'lower_bound_relax' (float, optional): Default 0.1. if 'lower_bound' is
            set to 'auto' this value will be used as a relaxation of lower
            bound. (see below the description of 'lower_bound')

    For two/three body parameter dictionary, the following keys and values are allowed

    Args:
        'grid_num' (list): a list of integers, the number of grid points for
            interpolation. The larger the number, the better the approximation
            of MGP is compared with GP.
        'lower_bound' (str or list, optional): Default 'auto', the lower bound
            of the spline interpolation will be searched. First, search the
            training set of GP and find the minimal interatomic distance r_min.
            Then, the ``lower_bound = r_min - lower_bound_relax``. The user
            can set their own lower_bound, of the same shape as 'grid_num'.
            E.g. for threebody, the customized lower bound can be set as
            [1.2, 1.2, 1.2].
        'upper_bound' (str or list, optional): Default 'auto', the upper bound
            of the spline interpolation will be the cutoffs of GP. The user
            can set their own upper_bound, of the same shape as 'grid_num'.
            E.g. for threebody, the customized lower bound can be set as
            [3.5, 3.5, 3.5].
        'svd_rank' (int, optional): Default 'auto'. If the variance mapping is
            needed, it is set as the rank of the mapping. 'auto' uses full
            rank, which is the smaller one between the total number of grid
            points and training set size. i.e.
            ``full_rank = min(np.prod(grid_num), 3 * N_train)``
    """

    def __init__(
        self,
        grid_params: dict,
        unique_species: list = [],
        GP: GaussianProcess = None,
        var_map: str = None,
        container_only: bool = True,
        lmp_file_name: str = "lmp",
        n_cpus: int = None,
        n_sample: int = 10,
    ):

        # load all arguments as attributes
        self.var_map = var_map
        self.lmp_file_name = lmp_file_name
        self.n_cpus = n_cpus
        self.n_sample = n_sample
        self.grid_params = grid_params
        self.species_labels = []
        self.coded_species = []

        self.hyps_mask = None
        self.cutoffs = None
        self.training_statistics = None

        species_labels = []
        coded_species = []
        for i, ele in enumerate(unique_species):
            if isinstance(ele, str):
                species_labels.append(ele)
                coded_species.append(element_to_Z(ele))
            elif isinstance(ele, int):
                coded_species.append(ele)
                species_labels.append(Z_to_element(ele))
            else:
                print("element type not accepted", ele, type(ele))
        sort_id = np.argsort(coded_species)
        for i in sort_id:
            self.coded_species.append(coded_species[i])
            self.species_labels.append(species_labels[i])

        self.load_grid = grid_params.get("load_grid", None)
        self.update = grid_params.get("update", False)
        self.lower_bound_relax = grid_params.get("lower_bound_relax", 0.1)

        self.maps = {}

        optional_xb_params = ["lower_bound", "upper_bound", "svd_rank"]
        for key in grid_params:
            if "body" in key:
                if "twobody" == key:
                    mapxbody = Map2body
                elif "threebody" == key:
                    mapxbody = Map3body
                else:
                    raise KeyError("Only 'twobody' & 'threebody' are allowed")

                xb_dict = grid_params[key]

                # set to 'auto' if the param is not given
                args = {}
                for oxp in optional_xb_params:
                    args[oxp] = xb_dict.get(oxp, "auto")
                args["grid_num"] = xb_dict.get("grid_num", None)

                for k in xb_dict:
                    args[k] = xb_dict[k]

                xb_maps = mapxbody(**args, **self.__dict__)
                self.maps[key] = xb_maps

    def build_map(self, GP: GaussianProcess):
        self.hyps_mask = GP.hyps_mask
        self.cutoffs = GP.cutoffs
        self.training_statistics = GP.training_statistics

        for xb in self.maps:
            self.maps[xb].build_map(GP)

        # write to lammps pair style coefficient file
        self.write_lmp_file(self.lmp_file_name + ".mgp", write_var=False)
        if self.var_map == "simple":
            self.write_lmp_file(self.lmp_file_name + ".var", write_var=True)

    def predict(
        self, atom_env: AtomicEnvironment
    ) -> ("ndarray", "ndarray", "ndarray", float):
        """
        predict force, variance, stress and local energy for given
        atomic environment

        Args:
            atom_env: atomic environment (with a center atom and its neighbors)

        Return:
            force: 3d array of atomic force
            variance: 3d array of the predictive variance
            stress: 6d array of the virial stress
            energy: the local energy (atomic energy)
        """

        force = virial = kern = v = energy = 0
        rebuild_dict = {}
        newbound_dict = {}
        for xb in self.maps:
            try:
                pred = self.maps[xb].predict(atom_env)
                force += pred[0]
                virial += pred[1]
                kern += pred[2]
                v += pred[3]
                energy += pred[4]
            # record maps when test envs have smaller distance than lower bound
            except ValueError as err_msg:
                rebuild_dict[xb] = err_msg.args[0]
                newbound_dict[xb] = err_msg.args[1]

        if len(rebuild_dict) > 0:
            err_str = "\n"
            for xb in rebuild_dict:
                nb = len(rebuild_dict[xb])
                err_str += f"{nb} {xb} maps need re-construction\n"
            raise ValueError(rebuild_dict, newbound_dict, err_str)

        if self.var_map == "simple":
            variance = v ** 2
        else:
            variance = kern - np.sum(v ** 2, axis=0)

        return force, variance, virial, energy

<<<<<<< HEAD

    def write_lmp_file(self, lammps_name: str, write_var: bool=False):
=======
    def write_lmp_file(self, lammps_name: str, write_var: bool = False):
>>>>>>> a7b40460
        """
        write the coefficients to a file that can be used by lammps pair style
        """

        f = open(lammps_name, "w")

        # write header
        header_comment = """# #2bodyarray #3bodyarray\n# elem1 elem2 a b order\n\n"""
        f.write(header_comment)
        header = ""
        xbodies = ["twobody", "threebody"]
        for xb in xbodies:
            if xb in self.maps:
                num = self.maps[xb].num_lmp_maps  # len(self.maps[xb].maps)
            else:
                num = 0
            header += f"{num} "
        f.write(header + "\n")

        # write coefficients
        for xb in self.maps:
            self.maps[xb].write(f, write_var)

        f.close()

    def as_dict(self) -> dict:
        """
        Dictionary representation of the MGP model.
        """

        out_dict = deepcopy(dict(vars(self)))
        out_dict.pop("maps")

        # Uncertainty mappings currently not serializable;
        if self.var_map == "pca":
            warnings.warn(
                "Uncertainty mappings cannot be serialized, "
                "and so the MGP dict outputted will not have "
                "them.",
                Warning,
            )
            out_dict["var_map"] = None

        # only save the coefficients
        maps_dict = {}
        for m in self.maps:
            maps_dict[m] = self.maps[m].as_dict()
        out_dict["maps"] = maps_dict

        return out_dict

    @staticmethod
<<<<<<< HEAD
    def from_dict(dictionary: dict) -> 'MappedGaussianProcess':
=======
    def from_dict(dictionary: dict) -> "MappedGaussianProcess":
>>>>>>> a7b40460
        """
        Create MGP object from dictionary representation.
        """

        # Set GP
        if dictionary.get("GP"):
            GP = GaussianProcess.from_dict(dictionary.get("GP"))
        else:
            dictionary["GP"] = None

        dictionary["unique_species"] = list(set(dictionary["species_labels"]))
        if "container_only" not in dictionary:
            dictionary["container_only"] = True

        init_arg_name = [
            "grid_params",
            "unique_species",
            "GP",
            "var_map",
            "container_only",
            "lmp_file_name",
            "n_cpus",
            "n_sample",
        ]
        kwargs = {key: dictionary[key] for key in init_arg_name}
        new_mgp = MappedGaussianProcess(**kwargs)

        # Fill up the model with the saved coeffs
        if "twobody" in new_mgp.maps:
            new_mgp.maps["twobody"] = Map2body.from_dict(
                dictionary["maps"]["twobody"], Map2body
            )
        if "threebody" in new_mgp.maps:
            new_mgp.maps["threebody"] = Map3body.from_dict(
                dictionary["maps"]["threebody"], Map3body
            )

        return new_mgp

    def write_model(self, name: str, format: str = "json"):
        """
        Write everything necessary to re-load and re-use the model
        :param model_name:
        :return:
        """
        if "json" in format.lower() or "json" in name:
            with open(f"{name}.json", "w") as f:
                json.dump(self.as_dict(), f, cls=NumpyEncoder)

        elif (
            "pickle" in format.lower()
            or "binary" in format.lower()
            or "pickle" in name
            or "binary" in name
        ):
            with open(f"{name}.pickle", "wb") as f:
                pickle.dump(self, f)

        else:
            raise ValueError("Requested format not found.")

    @staticmethod
    def from_file(filename: str, format: str = ""):
        if ".json" in filename or format.lower() == "json":
            with open(filename, "r") as f:
                model = MappedGaussianProcess.from_dict(json.loads(f.readline()))
            return model

        elif "pickle" in filename or format.lower() in ["binary", "pickle"]:
            with open(filename, "rb") as f:
                return pickle.load(f)
        else:
            raise NotImplementedError<|MERGE_RESOLUTION|>--- conflicted
+++ resolved
@@ -221,12 +221,7 @@
 
         return force, variance, virial, energy
 
-<<<<<<< HEAD
-
-    def write_lmp_file(self, lammps_name: str, write_var: bool=False):
-=======
     def write_lmp_file(self, lammps_name: str, write_var: bool = False):
->>>>>>> a7b40460
         """
         write the coefficients to a file that can be used by lammps pair style
         """
@@ -279,11 +274,7 @@
         return out_dict
 
     @staticmethod
-<<<<<<< HEAD
-    def from_dict(dictionary: dict) -> 'MappedGaussianProcess':
-=======
     def from_dict(dictionary: dict) -> "MappedGaussianProcess":
->>>>>>> a7b40460
         """
         Create MGP object from dictionary representation.
         """
