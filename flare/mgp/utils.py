--- conflicted
+++ resolved
@@ -129,7 +129,7 @@
             for i in range(2):
                 spcs = spcs_list[i]
                 triplet = array([r2, r1, r12]) if i else array([r1, r2, r12])
-                coord = c2 if i else c1 # TODO: figure out what's wrong. why not [c1, c2] for force map
+                coord = c2 if i else c1 
                 if spcs not in exist_species:
                     exist_species.append(spcs)
                     tris.append([triplet])
@@ -139,202 +139,8 @@
                     tris[k].append(triplet)
                     tri_dir[k].append(coord)
 
-<<<<<<< HEAD
     return exist_species, tris, tri_dir
 
-@njit
-def get_triplets_en(ctype, etypes, bond_array, cross_bond_inds,
-                    cross_bond_dists, triplets):
-    exist_species = []
-    tris = []
-    tri_dir = []
-
-    for m in range(bond_array.shape[0]):
-        r1 = bond_array[m, 0]
-        c1 = bond_array[m, 1:]
-        spc1 = etypes[m]
-
-        for n in range(triplets[m]):
-            ind1 = cross_bond_inds[m, m+n+1]
-            r2 = bond_array[ind1, 0]
-            c2 = bond_array[ind1, 1:]
-            c12 = np.sum(c1*c2)
-            r12 = np.sqrt(r1**2 + r2**2 - 2*r1*r2*c12)
-
-            spc2 = etypes[ind1]
-            triplet1 = array([r1, r2, r12])
-            triplet2 = array([r2, r1, r12])
-
-            if spc1 <= spc2:
-                spcs = [ctype, spc1, spc2]
-                triplet = [triplet1, triplet2]
-                coord = [c1, c2]
-            else:
-                spcs = [ctype, spc2, spc1]
-                triplet = [triplet2, triplet1]
-                coord = [c2, c1]
-
-            if spcs not in exist_species:
-                exist_species.append(spcs)
-                tris.append(triplet)
-                tri_dir.append(coord)
-            else:
-                k = exist_species.index(spcs)
-                tris[k] += triplet
-                tri_dir[k] += coord
-
-    return exist_species, tris, tri_dir
-
-@njit
-def three_body_mc_en_force_jit(bond_array_1, c1, etypes1,
-                               cross_bond_inds_1, cross_bond_dists_1,
-                               triplets_1,
-                               c2, etypes2,
-                               rj1, rj2, rj3,
-                               d1, sig, ls, r_cut, cutoff_func):
-    """3-body multi-element kernel between a force component and many local
-    energies on the grid.
-
-    Args:
-        bond_array_1 (np.ndarray): 3-body bond array of the first local
-            environment.
-        c1 (int): Species of the central atom of the first local environment.
-        etypes1 (np.ndarray): Species of atoms in the first local
-            environment.
-        cross_bond_inds_1 (np.ndarray): Two dimensional array whose row m
-            contains the indices of atoms n > m in the first local
-            environment that are within a distance r_cut of both atom n and
-            the central atom.
-        cross_bond_dists_1 (np.ndarray): Two dimensional array whose row m
-            contains the distances from atom m of atoms n > m in the first
-            local environment that are within a distance r_cut of both atom
-            n and the central atom.
-        triplets_1 (np.ndarray): One dimensional array of integers whose entry
-            m is the number of atoms in the first local environment that are
-            within a distance r_cut of atom m.
-        c2 (int): Species of the central atom of the second local environment.
-        etypes2 (np.ndarray): Species of atoms in the second local
-            environment.
-        rj1 (np.ndarray): matrix of the first edge length
-        rj2 (np.ndarray): matrix of the second edge length
-        rj12 (np.ndarray): matrix of the third edge length
-        d1 (int): Force component of the first environment (1=x, 2=y, 3=z).
-        sig (float): 3-body signal variance hyperparameter.
-        ls (float): 3-body length scale hyperparameter.
-        r_cut (float): 3-body cutoff radius.
-        cutoff_func (Callable): Cutoff function.
-
-    Returns:
-        float:
-            Value of the 3-body force/energy kernel.
-    """
-
-    kern = np.zeros_like(rj1, dtype=np.float64)
-
-    ej1 = etypes2[0]
-    ej2 = etypes2[1]
-
-    all_spec = [c2, ej1, ej2]
-    if (c1 not in all_spec):
-        return kern
-    all_spec.remove(c1)
-
-    # pre-compute constants that appear in the inner loop
-    sig2 = sig * sig
-    ls1 = 1 / (2 * ls * ls)
-    ls2 = 1 / (ls * ls)
-
-    f1, _ = cutoff_func(r_cut, rj1, 0)
-    f2, _ = cutoff_func(r_cut, rj2, 0)
-    f3, _ = cutoff_func(r_cut, rj3, 0)
-    fj = f1 * f2 * f3
-    # del f1
-    # del f2
-    # del f3
-
-    for m in prange(bond_array_1.shape[0]):
-        ei1 = etypes1[m]
-
-        two_spec = [all_spec[0], all_spec[1]]
-        if (ei1 in two_spec):
-            two_spec.remove(ei1)
-            one_spec = two_spec[0]
-
-            ri1 = bond_array_1[m, 0]
-            ci1 = bond_array_1[m, d1]
-            fi1, fdi1 = cutoff_func(r_cut, ri1, ci1)
-
-            for n in prange(triplets_1[m]):
-
-                ind1 = cross_bond_inds_1[m, m + n + 1]
-                ei2 = etypes1[ind1]
-
-                if (ei2 == one_spec):
-
-                    if (ei2 == ej2):
-                        r11 = ri1 - rj1
-                    if (ei2 == ej1):
-                        r12 = ri1 - rj2
-                    if (ei2 == c2):
-                        r13 = ri1 - rj3
-
-                    ri2 = bond_array_1[ind1, 0]
-                    if (ei1 == ej2):
-                        r21 = ri2 - rj1
-                    if (ei1 == ej1):
-                        r22 = ri2 - rj2
-                    if (ei1 == c2):
-                        r23 = ri2 - rj3
-                    ci2 = bond_array_1[ind1, d1]
-                    fi2, fdi2 = cutoff_func(r_cut, ri2, ci2)
-                    # del ri2
-
-                    ri3 = cross_bond_dists_1[m, m + n + 1]
-                    if (c1 == ej2):
-                        r31 = ri3 - rj1
-                    if (c1 == ej1):
-                        r32 = ri3 - rj2
-                    if (c1 == c2):
-                        r33 = ri3 - rj3
-                    fi3, _ = cutoff_func(r_cut, ri3, 0)
-                    # del ri3
-
-                    fi = fi1 * fi2 * fi3
-                    fdi = fdi1 * fi2 * fi3 + fi1 * fdi2 * fi3
-                    # del fi1
-                    # del fi2
-                    # del fi3
-                    # del fdi1
-                    # del fdi2
-
-                    if (c1 == c2):
-                        if (ei1 == ej1) and (ei2 == ej2):
-                            kern += three_body_en_helper(ci1, ci2, r11, r22,
-                                                         r33, fi, fj, fdi, ls1,
-                                                         ls2, sig2)
-                        if (ei1 == ej2) and (ei2 == ej1):
-                            kern += three_body_en_helper(ci1, ci2, r12, r21,
-                                                         r33, fi, fj, fdi, ls1,
-                                                         ls2, sig2)
-                    if (c1 == ej1):
-                        if (ei1 == ej2) and (ei2 == c2):
-                            kern += three_body_en_helper(ci1, ci2, r13, r21,
-                                                         r32, fi, fj, fdi, ls1,
-                                                         ls2, sig2)
-                        if (ei1 == c2) and (ei2 == ej2):
-                            kern += three_body_en_helper(ci1, ci2, r11, r23,
-                                                         r32, fi, fj, fdi, ls1,
-                                                         ls2, sig2)
-                    if (c1 == ej2):
-                        if (ei1 == ej1) and (ei2 == c2):
-                            kern += three_body_en_helper(ci1, ci2, r13, r22,
-                                                         r31, fi, fj, fdi, ls1,
-                                                         ls2, sig2)
-                        if (ei1 == c2) and (ei2 == ej1):
-                            kern += three_body_en_helper(ci1, ci2, r12, r23,
-                                                         r31, fi, fj, fdi, ls1,
-                                                         ls2, sig2)
-    return kern
 
 @njit
 def self_two_body_mc_en_jit(c2, etypes2,
@@ -385,13 +191,3 @@
 
     return kern
        
-
-@njit
-def three_body_en_helper(ci1, ci2, r11, r22, r33, fi, fj, fdi, ls1, ls2, sig2):
-
-    B = r11 * ci1 + r22 * ci2
-    D = r11 * r11 + r22 * r22 + r33 * r33
-    return -sig2 * np.exp(- D * ls1) * ( B * ls2 * fi * fj + fdi * fj)
-=======
-    return exist_species, tris, tri_dir
->>>>>>> 59ed00db
