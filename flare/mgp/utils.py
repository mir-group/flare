import warnings
import numpy as np

from numpy import array
from numba import njit
from math import exp, floor
from typing import Callable

from flare.env import AtomicEnvironment
from flare.kernels.cutoffs import quadratic_cutoff
from flare.kernels.utils import str_to_kernel_set
from flare.parameters import Parameters

<<<<<<< HEAD
def get_2bkernel(GP):
    if 'mc' in GP.kernel_name:
        kernel, _, ek, efk, _, _, _ = stks('2mc', GP.multihyps)
    else:
        kernel, _, ek, efk, _, _, _ = stks('2', GP.multihyps)
=======
from flare.mgp.grid_kernels_3b import grid_kernel, grid_kernel_sephyps
>>>>>>> ed5bc7e7


def str_to_mapped_kernel(name: str, component: str = "mc",
                         hyps_mask: dict = None):
    """
    return kernels and kernel gradient function base on a string.
    If it contains 'sc', it will use the kernel in sc module;
    otherwise, it uses the kernel in mc_simple;
    if sc is not included and multihyps is True,
    it will use the kernel in mc_sephyps module
    otherwise, it will use the kernel in the sc module

    Args:

<<<<<<< HEAD
    if 'mc' in GP.kernel_name:
        kernel, _, ek, efk, _, _, _ = stks('3mc', GP.multihyps)
    else:
        kernel, _, ek, efk, _, _, _ = stks('3', GP.multihyps)
=======
    name (str): name for kernels. example: "2+3mc"
    multihyps (bool, optional): True for using multiple hyperparameter groups
>>>>>>> ed5bc7e7

    :return: mapped kernel function, kernel gradient, energy kernel,
             energy_and_force kernel

    """

    multihyps = True
    if hyps_mask is None:
        multihyps = False
    elif hyps_mask['nspecie'] == 1:
        multihyps = False

    # b2 = Two body in use, b3 = Three body in use
    b2 = False
    many = False
    b3 = False
    for s in ['3', 'three']:
        if s in name.lower() or s == name.lower():
            b3 = True

    if b3:
         if multihyps:
             return grid_kernel_sephyps, None, None, None
         else:
             return grid_kernel, None, None, None
    else:
        warnings.Warn(NotImplemented("mapped kernel for two-body and manybody kernels "
                                  "are not implemented"))
        return None

def get_kernel_term(kernel_name, component, hyps_mask, hyps, grid_kernel=False):
    """
    Args
        term (str): 'twobody' or 'threebody'
    """
    if grid_kernel:
        stks = str_to_mapped_kernel
        kernel_name_list = kernel_name
    else:
        stks = str_to_kernel_set
        kernel_name_list = [kernel_name] 

    kernel, _, ek, efk = stks(kernel_name_list, component, hyps_mask)

    # hyps_mask is modified here
    hyps, cutoffs, hyps_mask = Parameters.get_component_mask(hyps_mask, kernel_name, hyps=hyps)

    return (kernel, ek, efk, cutoffs, hyps, hyps_mask)



@njit
def get_bonds(ctype, etypes, bond_array):
    exist_species = []
    bond_lengths = []
    bond_dirs = []
    for i in range(len(bond_array)):
        bond = bond_array[i]
        if ctype <= etypes[i]:
            spc = [ctype, etypes[i]]
            b_dir = bond[1:]
        else:
            spc = [etypes[i], ctype]
            b_dir = bond[1:]

        if spc in exist_species:
            ind = exist_species.index(spc)
            bond_lengths[ind].append([bond[0]])
            bond_dirs[ind].append(b_dir)
        else:
            exist_species.append(spc)
            bond_lengths.append([[bond[0]]])
            bond_dirs.append([b_dir])
    return exist_species, bond_lengths, bond_dirs


@njit
def get_triplets(ctype, etypes, bond_array, cross_bond_inds,
                 cross_bond_dists, triplets):
    exist_species = []
    tris = []
    tri_dir = []

    for m in range(bond_array.shape[0]):
        r1 = bond_array[m, 0]
        c1 = bond_array[m, 1:]
        spc1 = etypes[m]

        for n in range(triplets[m]):
            ind1 = cross_bond_inds[m, m+n+1]
            r2 = bond_array[ind1, 0]
            c2 = bond_array[ind1, 1:]
            spc2 = etypes[ind1]

            c12 = np.sum(c1*c2)
            r12 = np.sqrt(r1**2 + r2**2 - 2*r1*r2*c12)

#            triplet1 = array([r1, r2, r12])
#            triplet2 = array([r2, r1, r12])
#
#            if spc1 <= spc2:
#                spcs = [ctype, spc1, spc2]
#            else:
#                spcs = [ctype, spc2, spc1]
#
#            triplet = [triplet1, triplet2]
#            coord = [c1, c2] 
#
#            if spcs not in exist_species:
#                exist_species.append(spcs)
#                tris += [triplet]
#                tri_dir += [coord]
#            else:
#                k = exist_species.index(spcs)
#                tris[k] += triplet
#                tri_dir[k] += coord

            spcs_list = [[ctype, spc1, spc2], [ctype, spc2, spc1]]
            for i in range(2):
                spcs = spcs_list[i]
                triplet = array([r2, r1, r12]) if i else array([r1, r2, r12])
                coord = c2 if i else c1 # TODO: figure out what's wrong. why not [c1, c2] for force map
                if spcs not in exist_species:
                    exist_species.append(spcs)
                    tris.append([triplet])
                    tri_dir.append([coord])
                else:
                    k = exist_species.index(spcs)
                    tris[k].append(triplet)
                    tri_dir[k].append(coord)

    return exist_species, tris, tri_dir<|MERGE_RESOLUTION|>--- conflicted
+++ resolved
@@ -11,15 +11,7 @@
 from flare.kernels.utils import str_to_kernel_set
 from flare.parameters import Parameters
 
-<<<<<<< HEAD
-def get_2bkernel(GP):
-    if 'mc' in GP.kernel_name:
-        kernel, _, ek, efk, _, _, _ = stks('2mc', GP.multihyps)
-    else:
-        kernel, _, ek, efk, _, _, _ = stks('2', GP.multihyps)
-=======
 from flare.mgp.grid_kernels_3b import grid_kernel, grid_kernel_sephyps
->>>>>>> ed5bc7e7
 
 
 def str_to_mapped_kernel(name: str, component: str = "mc",
@@ -34,15 +26,8 @@
 
     Args:
 
-<<<<<<< HEAD
-    if 'mc' in GP.kernel_name:
-        kernel, _, ek, efk, _, _, _ = stks('3mc', GP.multihyps)
-    else:
-        kernel, _, ek, efk, _, _, _ = stks('3', GP.multihyps)
-=======
     name (str): name for kernels. example: "2+3mc"
     multihyps (bool, optional): True for using multiple hyperparameter groups
->>>>>>> ed5bc7e7
 
     :return: mapped kernel function, kernel gradient, energy kernel,
              energy_and_force kernel
@@ -64,13 +49,14 @@
             b3 = True
 
     if b3:
-         if multihyps:
-             return grid_kernel_sephyps, None, None, None
-         else:
-             return grid_kernel, None, None, None
+        if multihyps:
+            return grid_kernel_sephyps, None, None, None
+        else:
+            return grid_kernel, None, None, None
     else:
-        warnings.Warn(NotImplemented("mapped kernel for two-body and manybody kernels "
-                                  "are not implemented"))
+        warnings.Warn(
+            NotImplemented("mapped kernel for two-body and manybody kernels "
+                           "are not implemented"))
         return None
 
 def get_kernel_term(kernel_name, component, hyps_mask, hyps, grid_kernel=False):
