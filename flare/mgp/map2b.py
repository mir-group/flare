import numpy as np

from typing import List

from flare.struc import Structure
from flare.utils.element_coder import Z_to_element

from flare.mgp.mapxb import MapXbody, SingleMapXbody
from flare.mgp.utils import get_bonds


class Map2body(MapXbody):
<<<<<<< HEAD
    def __init__(self, **kwargs):
=======
    def __init__(self, kwargs):
>>>>>>> a27c7a05
        '''
        args: the same arguments as MapXbody, to guarantee they have the same
            input parameters
        '''

        self.kernel_name = "twobody"
        self.singlexbody = SingleMap2body
        self.bodies = 2
        super().__init__(**kwargs)

    def build_bond_struc(self, species_list):
        '''
        build a bond structure, used in grid generating
        '''

        # 2 body (2 atoms (1 bond) config)
        self.spc = []
        self.spc_set = []
        for spc1_ind, spc1 in enumerate(species_list):
            for spc2 in species_list[spc1_ind:]:
                species = [spc1, spc2]
                self.spc.append(species)
                self.spc_set.append(set(species))


    def get_arrays(self, atom_env):

        return get_bonds(atom_env.ctype, atom_env.etypes, atom_env.bond_array_2)

    def find_map_index(self, spc):
        # use set because of permutational symmetry
        return self.spc_set.index(set(spc))




class SingleMap2body(SingleMapXbody):
<<<<<<< HEAD
    def __init__(self, **kwargs):
=======
    def __init__(self, kwargs):
>>>>>>> a27c7a05
        '''
        Build 2-body MGP

        bond_struc: Mock structure used to sample 2-body forces on 2 atoms
        '''

        self.bodies = 2
        self.kernel_name = 'twobody'

        super().__init__(**kwargs)

        # initialize bounds
        if self.auto_lower:
            self.bounds[0] = np.array([0])
        if self.auto_upper:
            self.bounds[1] = np.array([1])

        spc = self.species
        self.species_code = Z_to_element(spc[0]) + '_' + Z_to_element(spc[1])

    def set_bounds(self, lower_bound, upper_bound):
        '''
        lower_bound: scalar or array
        upper_bound: scalar or array
        '''
        if self.auto_lower:
            if isinstance(lower_bound, float):
                self.bounds[0] = [lower_bound]
            else:
                self.bounds[0] = lower_bound
        if self.auto_upper:
            if isinstance(upper_bound, float):
                self.bounds[1] = [upper_bound]
            else:
                self.bounds[1] = upper_bound


    def construct_grids(self):
        nop = self.grid_num[0]
        bond_lengths = np.linspace(self.bounds[0][0], self.bounds[1][0], nop)
        return bond_lengths


    def set_env(self, grid_env, r):
        grid_env.bond_array_2 = np.array([[r, 1, 0, 0]])
        return grid_env

    def skip_grid(self, r):
        return False
<|MERGE_RESOLUTION|>--- conflicted
+++ resolved
@@ -10,11 +10,8 @@
 
 
 class Map2body(MapXbody):
-<<<<<<< HEAD
-    def __init__(self, **kwargs):
-=======
-    def __init__(self, kwargs):
->>>>>>> a27c7a05
+
+    def __init__(self, **kwargs,):
         '''
         args: the same arguments as MapXbody, to guarantee they have the same
             input parameters
@@ -52,11 +49,8 @@
 
 
 class SingleMap2body(SingleMapXbody):
-<<<<<<< HEAD
+
     def __init__(self, **kwargs):
-=======
-    def __init__(self, kwargs):
->>>>>>> a27c7a05
         '''
         Build 2-body MGP
 
