"""
Tool to enable the development of a GP model based on an AIMD
trajectory with many customizable options for fine control of training.
Contains methods to transfer the model to an OTF run or MD engine run.


Seed frames
-----------
The various parameters in the :class:`TrajectoryTrainer` class related to
"Seed frames" are to help you  train a model which does not yet have a
training set. Uncertainty- and force-error driven training will go better with
a somewhat populated training set, as force and uncertainty estimates
are better behaveed with more data.

You may pass in a set of seed frames or atomic environments.
All seed environments will be added to the GP model; seed frames will
be iterated through and atoms will be added at random.
There are a few reasons why you would want to pay special attention to an
individual species.

If you are studying a system where the dynamics of one species are
particularly important and so you want a good representation in the training set,
then you would want to include as many as possible in the training set
during the seed part of the training.

Inversely, if a system has high representation of a species well-described
by a simple 2+3 body kernel, you may want it to be less well represented
in the seeded training set.

By specifying the pre_train_atoms_per_element, you can limit the number of
atoms of a given species which are added in. You can also limit the number
of atoms which are added from a given seed frame.

"""
import time
from copy import deepcopy
from typing import List, Tuple, Union

import numpy as np
from math import inf
import warnings

from flare.env import AtomicEnvironment
from flare.gp import GaussianProcess
from flare.output import Output
<<<<<<< HEAD
from flare.predict import (
    predict_on_structure,
    predict_on_structure_par,
    predict_on_structure_en,
    predict_on_structure_par_en,
)
from flare.struc import Structure
from flare.util import (
    element_to_Z,
    is_std_in_bound_per_species,
    is_force_in_bound_per_species,
    Z_to_element,
)
=======
from flare.predict import predict_on_atom, predict_on_atom_en, \
    predict_on_structure_par, predict_on_structure_par_en
from flare.struc import Structure
from flare.util import element_to_Z, \
    is_std_in_bound_per_species, is_force_in_bound_per_species, \
    Z_to_element, subset_of_frame_by_element
>>>>>>> 27e8c4c6
from flare.mgp.otf import predict_on_structure_mgp
from flare.mgp.mgp_en import MappedGaussianProcess
from mpi4py import MPI

comm = MPI.COMM_WORLD
rank = comm.Get_rank()

<<<<<<< HEAD

class TrajectoryTrainer:
    def __init__(
        self,
        frames: List[Structure],
        gp: Union[GaussianProcess, MappedGaussianProcess],
        rel_std_tolerance: float = 4,
        abs_std_tolerance: float = 1,
        abs_force_tolerance: float = 0,
        max_force_error: float = inf,
        parallel: bool = False,
        n_cpus: int = 1,
        skip: int = 1,
        validate_ratio: float = 0.0,
        calculate_energy: bool = False,
        output_name: str = "gp_from_aimd",
        pre_train_max_iter: int = 50,
        max_atoms_from_frame: int = np.inf,
        max_trains: int = np.inf,
        min_atoms_per_train: int = 1,
        shuffle_frames: bool = False,
        verbose: int = 1,
        pre_train_on_skips: int = -1,
        pre_train_seed_frames: List[Structure] = None,
        pre_train_seed_envs: List[Tuple[AtomicEnvironment, "np.array"]] = None,
        pre_train_atoms_per_element: dict = None,
        train_atoms_per_element: dict = None,
        checkpoint_interval: int = 1,
        model_format: str = "json",
    ):
=======

class TrajectoryTrainer:

    def __init__(self, frames: List[Structure],
                 gp: Union[GaussianProcess, MappedGaussianProcess],
                 rel_std_tolerance: float = 4,
                 abs_std_tolerance: float = 1,
                 abs_force_tolerance: float = 0,
                 max_force_error: float = inf,
                 parallel: bool = False,
                 n_cpus: int = 1,
                 skip: int = 1,
                 validate_ratio: float = 0.0,
                 calculate_energy: bool = False,
                 output_name: str = 'gp_from_aimd',
                 pre_train_max_iter: int = 50,
                 max_atoms_from_frame: int = np.inf,
                 max_trains: int = np.inf,
                 min_atoms_per_train: int = 1,
                 shuffle_frames: bool = False,
                 verbose: int = 1,
                 pre_train_on_skips: int = -1,
                 pre_train_seed_frames: List[Structure] = None,
                 pre_train_seed_envs: List[Tuple[AtomicEnvironment,
                                                 'np.array']] = None,
                 pre_train_atoms_per_element: dict = None,
                 train_atoms_per_element: dict = None,
                 predict_atoms_per_element: dict = None,
                 checkpoint_interval: int = 1,
                 model_format: str = 'json'):
>>>>>>> 27e8c4c6
        """
        Class which trains a GP off of an AIMD trajectory, and generates
        error statistics between the DFT and GP calls.

        There are a variety of options which can give you a finer control
        over the training process.

        :param frames: List of structures to evaluate / train GP on
        :param gp: Gaussian Process object
        :param rel_std_tolerance: Train if uncertainty is above this *
            noise variance hyperparameter
        :param abs_std_tolerance: Train if uncertainty is above this
        :param abs_force_tolerance: Add atom force error exceeds this
        :param max_force_error: Don't add atom if force error exceeds this
        :param parallel: Use parallel functions or not
        :param validate_ratio: Fraction of frames used for validation
        :param skip: Skip through frames
        :param calculate_energy: Use local energy kernel or not
        :param output_name: Write output of training to this file
        :param max_atoms_from_frame: Largest # of atoms added from one frame
        :param min_atoms_per_train: Only train when this many atoms have been
            added
        :param max_trains: Stop training GP after this many calls to train
        :param n_cpus: Number of CPUs to parallelize over for parallelization over atoms
        :param shuffle_frames: Randomize order of frames for better training
        :param verbose: 0: Silent, NO output written or printed at all.
                        1: Minimal,
                        2: Lots of information
        :param pre_train_on_skips: Train model on every n frames before running
        :param pre_train_seed_frames: Frames to train on before running
        :param pre_train_seed_envs: Environments to train on before running
        :param pre_train_atoms_per_element: Max # of environments to add from
            each species in the seed pre-training steps
        :param train_atoms_per_element: Max # of environments to add from
            each species in the training steps
        :param predict_atoms_per_element: Choose a random subset of N random
            atoms from each specified element to predict on. For instance,
            {"H":5} will only predict the forces and uncertainties
            associated with 5 Hydrogen atoms per frame. Elements not
            specified will be predicted as normal. This is useful for
            systems where you are most interested in a subset of elements.
            This will result in a faster but less exhaustive learning process.
        :param checkpoint_interval: How often to write model after trainings
        :param model_format: Format to write GP model to
        """

        # Make sure all random stuff is identical on all procs with MPI
        # Pick a random seed, distribute it
        seed = np.random.randint(3, 1000000)
        seed = comm.bcast(seed, root=0)
        np.random.seed(seed)

        # Set up parameters
        self.frames = frames
        if shuffle_frames:
            np.random.shuffle(frames)

        # GP Training and Execution parameters
        self.gp = gp
        # Check to see if GP is MGP for later flagging
        self.mgp = isinstance(gp, MappedGaussianProcess)
        self.rel_std_tolerance = rel_std_tolerance
        self.abs_std_tolerance = abs_std_tolerance
        self.abs_force_tolerance = abs_force_tolerance
        self.max_force_error = max_force_error
        self.max_trains = max_trains
        self.max_atoms_from_frame = max_atoms_from_frame
        self.min_atoms_per_train = min_atoms_per_train
        self.predict_atoms_per_element = predict_atoms_per_element
        self.verbose = verbose
        self.train_count = 0
        self.calculate_energy = calculate_energy
        self.n_cpus = n_cpus

        if parallel is True:
            warnings.warn("Parallel flag will be deprecated;"
                          "we will instead use n_cpu alone.",
                          DeprecationWarning)

        # Set prediction function based on if forces or energies are
        # desired, and parallelization accordingly
        if not self.mgp:
            if calculate_energy:
                self.pred_func = predict_on_structure_par_en
            else:
                self.pred_func = predict_on_structure_par

        elif self.mgp:
            self.pred_func = predict_on_structure_mgp

        # Parameters for negotiating with the training frames

        # To later be filled in using the time library
        self.start_time = None

        self.skip = skip
<<<<<<< HEAD
        assert isinstance(skip, int) and skip >= 1, (
            "Skip needs to be a " "positive integer."
        )
        self.validate_ratio = validate_ratio
        assert (
            validate_ratio >= 0 and validate_ratio <= 1
        ), "validate_ratio needs to be [0,1]"
=======
        assert (isinstance(skip, int) and skip >= 1), "Skip needs to be a " \
                                                      "positive integer."
        self.validate_ratio = validate_ratio
        assert (validate_ratio >= 0 and validate_ratio <= 1), \
            "validate_ratio needs to be [0,1]"
>>>>>>> 27e8c4c6

        # Set up for pretraining
        self.pre_train_max_iter = pre_train_max_iter
        self.pre_train_on_skips = pre_train_on_skips
<<<<<<< HEAD
        self.seed_envs = [] if pre_train_seed_envs is None else pre_train_seed_envs
        self.seed_frames = (
            [] if pre_train_seed_frames is None else pre_train_seed_frames
        )

        self.pre_train_env_per_species = (
            {} if pre_train_atoms_per_element is None else pre_train_atoms_per_element
        )
        self.train_env_per_species = (
            {} if train_atoms_per_element is None else train_atoms_per_element
        )
=======
        self.seed_envs = [] if pre_train_seed_envs is None else \
            pre_train_seed_envs
        self.seed_frames = [] if pre_train_seed_frames is None \
            else pre_train_seed_frames

        self.pre_train_env_per_species = {} if pre_train_atoms_per_element \
                                               is None else pre_train_atoms_per_element
        self.train_env_per_species = {} if train_atoms_per_element \
                                           is None else train_atoms_per_element
>>>>>>> 27e8c4c6

        # Convert to Coded Species
        if self.pre_train_env_per_species:
            pre_train_species = list(self.pre_train_env_per_species.keys())
            for key in pre_train_species:
                self.pre_train_env_per_species[
                    element_to_Z(key)
                ] = self.pre_train_env_per_species[key]

        # Output parameters
        self.verbose = verbose
        if self.verbose:
            self.output = Output(output_name, always_flush=False)
        else:
            self.output = None
        self.checkpoint_interval = checkpoint_interval
        self.model_format = model_format
        self.output_name = output_name

        # Defining variables to be used later
        self.curr_step = 0
        self.train_count = 0
        self.start_time = None

    def pre_run(self):
        """
        Various tasks to set up the AIMD training before commencing
        the run through the AIMD trajectory.
        1. Print the output.
        2. Pre-train the GP with the seed frames and
        environments. If no seed frames or environments and the GP has no
        training set, then seed with at least one atom from each
        """

        if self.mgp:
<<<<<<< HEAD
            raise NotImplementedError("Pre-running not" "yet configured for MGP")
        if self.verbose and rank == 0:
            self.output.write_header(
                self.gp.cutoffs,
                self.gp.kernel_name,
                self.gp.hyps,
                self.gp.opt_algorithm,
                dt=0,
                Nsteps=len(self.frames),
                structure=self.frames[0],
                std_tolerance=(self.rel_std_tolerance, self.abs_std_tolerance),
                optional={"GP Statistics": self.gp.training_statistics},
            )
=======
            raise NotImplementedError("Pre-running not" \
                                      "yet configured for MGP")
        if self.verbose:
            self.output.write_header(self.gp.cutoffs,
                                     self.gp.kernel_name,
                                     self.gp.hyps,
                                     self.gp.opt_algorithm,
                                     dt=0,
                                     Nsteps=len(self.frames),
                                     structure=self.frames[0],
                                     std_tolerance=(self.rel_std_tolerance,
                                                    self.abs_std_tolerance),
                                     optional={
                                         'GP Statistics': self.gp.training_statistics})
>>>>>>> 27e8c4c6

        self.start_time = time.time()
        if self.verbose >= 3 and rank == 0:
            print("Now beginning pre-run activity.")
        # If seed environments were passed in, add them to the GP.

        for point in self.seed_envs:
            self.gp.add_one_env(point[0], point[1], train=False)

        # No training set ("blank slate" run) and no seeds specified:
        # Take one of each atom species in the first frame
        # so all atomic species are represented in the first step.
        # Otherwise use the seed frames passed in by user.

        # Remove frames used as seed from later part of training
        if self.pre_train_on_skips > 0:
            self.seed_frames = []
            newframes = []
            for i in range(len(self.frames)):
                if (i % self.pre_train_on_skips) == 0:
                    self.seed_frames += [self.frames[i]]
                else:
                    newframes += [self.frames[i]]
            self.frames = newframes

        # If the GP is empty, use the first frame as a seed frame.
        elif len(self.gp.training_data) == 0 and len(self.seed_frames) == 0:
            self.seed_frames = [self.frames[0]]
            self.frames = self.frames[1:]

        atom_count = 0
        for frame in self.seed_frames:
            train_atoms = []
            for species_i in set(frame.coded_species):
                # Get a randomized set of atoms of species i from the frame
                # So that it is not always the lowest-indexed atoms chosen
                atoms_of_specie = frame.indices_of_specie(species_i)
                np.random.shuffle(atoms_of_specie)
                n_at = len(atoms_of_specie)
                # Determine how many to add based on user defined cutoffs
                n_to_add = min(
                    n_at,
                    self.pre_train_env_per_species.get(species_i, inf),
                    self.max_atoms_from_frame,
                )

                for atom in atoms_of_specie[:n_to_add]:
                    train_atoms.append(atom)
                    atom_count += 1

            self.update_gp_and_print(frame, train_atoms, train=False)

<<<<<<< HEAD
        if self.verbose >= 3 and atom_count > 0 and rank == 0:
            self.output.write_to_log(
                f"Added {atom_count} atoms to pretrain", flush=False
            )

        if (self.seed_envs or atom_count or self.seed_frames) and (
            self.pre_train_max_iter or self.max_trains
        ):
            if self.verbose >= 3 and rank == 0:
                print(
                    "Now commencing pre-run training of GP (which has "
                    "non-empty training set)"
                )
=======
        if self.verbose >= 3 and atom_count > 0:
            self.output.write_to_log(f"Added {atom_count} atoms to pretrain\n" \
                                     f"In total {len(self.gp.training_data)} atoms",
                                     flush=True)

        if (self.seed_envs or atom_count or self.seed_frames) and \
                (self.pre_train_max_iter or self.max_trains):
            if self.verbose >= 3:
                print("Now commencing pre-run training of GP (which has "
                      "non-empty training set)")
>>>>>>> 27e8c4c6
            self.train_gp(max_iter=self.pre_train_max_iter)
        else:
            if self.verbose >= 3 and rank == 0:
                print(
                    "Now commencing pre-run set up of GP (which has "
                    "non-empty training set)"
                )
            self.gp.set_L_alpha()

<<<<<<< HEAD
        if self.model_format and not self.mgp and rank == 0:
            self.gp.write_model(f"{self.output_name}_prerun", self.model_format)
=======
        if self.model_format and not self.mgp:
            self.gp.write_model(f'{self.output_name}_prerun',
                                self.model_format)
>>>>>>> 27e8c4c6

    def run(self):
        """
        Loop through frames and record the error between
        the GP predictions and the ground-truth forces. Train the GP and update
        the training set upon the triggering of the uncertainty or force error
        threshold.

        :return: None
        """
<<<<<<< HEAD
        if self.verbose >= 3 and rank == 0:
=======

        # Perform pre-run, in which seed trames are used.
        if self.verbose >= 3:
>>>>>>> 27e8c4c6
            print("Commencing run with pre-run...")
        if not self.mgp:
            self.pre_run()

        # Past this frame, stop adding atoms to the training set
        #  (used for validation of model)
        train_frame = int(len(self.frames[::self.skip]) * (1 -
                                                           self.validate_ratio))

        # Loop through trajectory.
        nsample = 0
        for i, cur_frame in enumerate(self.frames[:: self.skip]):

            if self.verbose >= 2 and rank == 0:
                print(f"=====NOW ON FRAME {i}=====")

<<<<<<< HEAD
            forces, stds = self.pred_func(
                cur_frame, self.gp, self.n_cpus, write_to_structure=True
            )

            # Convert to meV/A
            error = np.abs(forces - dft_forces)
=======
            # If no predict_atoms_per_element was specified, predict_atoms
            # will be equal to every atom in the frame.
            predict_atoms = subset_of_frame_by_element(cur_frame,
                                                       self.predict_atoms_per_element)
            # Atoms which are skipped will have NaN as their force / std values
            local_energies = None

            # Three different predictions: Either MGP, GP with energy,
            # or GP without
            if self.mgp:
                pred_forces, pred_stds = self.pred_func(
                    structure=cur_frame, mgp=self.gp, write_to_structure=False,
                    selective_atoms=predict_atoms, skipped_atom_value=
                    np.nan)
            elif self.calculate_energy:
                pred_forces, pred_stds, local_energies = self.pred_func(
                    structure=cur_frame, gp=self.gp, n_cpus=self.n_cpus,
                    write_to_structure=False, selective_atoms=predict_atoms,
                    skipped_atom_value=np.nan)
            else:
                pred_forces, pred_stds = self.pred_func(structure=cur_frame,
                                                gp=self.gp,
                                                n_cpus=self.n_cpus,
                                                write_to_structure=False,
                                                selective_atoms=predict_atoms,
                                                skipped_atom_value=np.nan)

            # Get Error
            dft_forces = cur_frame.forces
            error = np.abs(pred_forces - dft_forces)

            # Create dummy frame with the predicted forces written
            dummy_frame = deepcopy(cur_frame)
            dummy_frame.forces = pred_forces
            dummy_frame.stds = pred_stds
>>>>>>> 27e8c4c6

            if self.verbose and rank == 0:
                self.output.write_gp_dft_comparison(
<<<<<<< HEAD
                    curr_step=i,
                    frame=cur_frame,
                    start_time=time.time(),
                    dft_forces=dft_forces,
                    error=error,
                    local_energies=None,
                )
=======
                    curr_step=i, frame=dummy_frame,
                    start_time=time.time(),
                    dft_forces=dft_forces,
                    error=error,
                    local_energies=local_energies)
>>>>>>> 27e8c4c6

            if i < train_frame:
                # Noise hyperparameter & relative std tolerance is not for mgp.
                if self.mgp:
                    noise = 0
                else:
                    noise = self.gp.hyps[-1]
                std_in_bound, std_train_atoms = is_std_in_bound_per_species(
                    rel_std_tolerance=self.rel_std_tolerance,
                    abs_std_tolerance=self.abs_std_tolerance,
<<<<<<< HEAD
                    noise=noise,
                    structure=cur_frame,
                    max_atoms_added=self.max_atoms_from_frame,
                    max_by_species=self.train_env_per_species,
                )

                # Get max force error atoms
                force_in_bound, force_train_atoms = is_force_in_bound_per_species(
                    abs_force_tolerance=self.abs_force_tolerance,
                    predicted_forces=cur_frame.forces,
                    label_forces=dft_forces,
                    structure=cur_frame,
                    max_atoms_added=self.max_atoms_from_frame,
                    max_by_species=self.train_env_per_species,
                    max_force_error=self.max_force_error,
                )
=======
                    noise=noise, structure=dummy_frame,
                    max_atoms_added=self.max_atoms_from_frame,
                    max_by_species=self.train_env_per_species)

                # Get max force error atoms
                force_in_bound, force_train_atoms = \
                    is_force_in_bound_per_species(
                        abs_force_tolerance=self.abs_force_tolerance,
                        predicted_forces=pred_forces,
                        label_forces=dft_forces,
                        structure=dummy_frame,
                        max_atoms_added=self.max_atoms_from_frame,
                        max_by_species=self.train_env_per_species,
                        max_force_error=self.max_force_error)
>>>>>>> 27e8c4c6

                if not std_in_bound or not force_in_bound:

<<<<<<< HEAD
                    train_atoms = list(
                        set(std_train_atoms).union(force_train_atoms) - {-1}
                    )
=======
                    # -1 is returned from the is_in_bound methods,
                    # so filter that out and the use sets to remove repeats
                    train_atoms = list(set(std_train_atoms).union(
                        force_train_atoms) - {-1})
>>>>>>> 27e8c4c6

                    # Compute mae and write to output;
                    # Add max uncertainty atoms to training set
                    self.update_gp_and_print(cur_frame, train_atoms, train=False)
                    nsample += len(train_atoms)
                    # Re-train if number of sampled atoms is high enough
                    if nsample >= self.min_atoms_per_train or (i + 1) == train_frame:
                        if self.train_count < self.max_trains:
                            self.train_gp()
                        else:
                            self.gp.update_L_alpha()
                        nsample = 0
                    else:
                        self.gp.update_L_alpha()

<<<<<<< HEAD
                    if (
                        self.checkpoint_interval
                        and self.train_count % self.checkpoint_interval == 0
                        and self.model_format
                        and rank == 0
                    ):
                        self.gp.write_model(
                            f"{self.output_name}_checkpt", self.model_format
                        )
=======
                    if self.checkpoint_interval \
                            and self.train_count % self.checkpoint_interval == 0 \
                            and self.model_format:
                        self.gp.write_model(f'{self.output_name}_checkpt',
                                            self.model_format)
>>>>>>> 27e8c4c6

                if (i + 1) == train_frame and not self.mgp:
                    self.gp.check_L_alpha()

        if self.verbose:
            self.output.conclude_run()

<<<<<<< HEAD
        if self.model_format and not self.mgp and rank == 0:
            self.gp.write_model(f"{self.output_name}_model", self.model_format)
=======
        if self.model_format and not self.mgp:
            self.gp.write_model(f'{self.output_name}_model',
                                self.model_format)
>>>>>>> 27e8c4c6

    def update_gp_and_print(
        self, frame: Structure, train_atoms: List[int], train: bool = True
    ):
        """
        Update the internal GP model training set with a list of training
        atoms indexing atoms within the frame. If train is True, re-train
        the GP by optimizing hyperparameters.
        :param frame: Structure to train on
        :param train_atoms: Index atoms to train on
        :param train: Train or not
        :return: None
        """

        # Group added atoms by species for easier output
<<<<<<< HEAD
        added_species = [Z_to_element(frame.coded_species[at]) for at in train_atoms]
=======
        added_species = [Z_to_element(frame.coded_species[at]) for at in
                         train_atoms]
>>>>>>> 27e8c4c6
        added_atoms = {spec: [] for spec in set(added_species)}

        for atom, spec in zip(train_atoms, added_species):
            added_atoms[spec].append(atom)
        if self.verbose and rank == 0:
            self.output.write_to_log(
                f"\nAdding atom(s) {added_atoms}" " to the training set.\n"
            )

<<<<<<< HEAD
            self.output.write_to_log(
                f"Uncertainties: " f"{frame.stds[train_atoms]}.\n", flush=False
            )
=======
            self.output.write_to_log(f'Uncertainties: ' \
                                     f'{frame.stds[train_atoms]}.\n',
                                     flush=True)
>>>>>>> 27e8c4c6

        # update gp model; handling differently if it's an MGP
        if not self.mgp:
            self.gp.update_db(frame, frame.forces, custom_range=train_atoms)

            if train:
                self.train_gp()

        else:
            raise NotImplementedError

    def train_gp(self, max_iter: int = None):
        """
        Train the Gaussian process and write the results to the output file.

        :param max_iter: Maximum iterations associated with this training run,
            overriding the Gaussian Process's internally set maxiter.
        :type max_iter: int
        """

        if self.verbose >= 1 and rank == 0:
            self.output.write_to_log("Train GP\n")

        # TODO: Improve flexibility in GP training to make this next step
        # unnecessary, so maxiter can be passed as an argument

        # Don't train if maxiter == 0
        if max_iter == 0:
            self.gp.check_L_alpha()
        elif max_iter is not None:
            temp_maxiter = self.gp.maxiter
            self.gp.maxiter = max_iter
            self.gp.train(
                output=self.output if self.verbose >= 2 else None,
                print_progress=self.verbose and rank == 0,
            )
            self.gp.maxiter = temp_maxiter
        else:
<<<<<<< HEAD
            self.gp.train(
                output=self.output if self.verbose >= 2 else None,
                print_progress=self.verbose and rank == 0,
            )

        if self.verbose and rank == 0:
            self.output.write_hyps(
                self.gp.hyp_labels,
                self.gp.hyps,
                self.start_time,
                self.gp.likelihood,
                self.gp.likelihood_gradient,
                hyps_mask=self.gp.hyps_mask,
            )
=======
            self.gp.train(output=self.output if self.verbose >= 2 else None)

        if self.verbose:
            self.output.write_hyps(self.gp.hyp_labels, self.gp.hyps,
                                   self.start_time,
                                   self.gp.likelihood,
                                   self.gp.likelihood_gradient,
                                   hyps_mask=self.gp.hyps_mask)
>>>>>>> 27e8c4c6
        self.train_count += 1<|MERGE_RESOLUTION|>--- conflicted
+++ resolved
@@ -43,7 +43,6 @@
 from flare.env import AtomicEnvironment
 from flare.gp import GaussianProcess
 from flare.output import Output
-<<<<<<< HEAD
 from flare.predict import (
     predict_on_structure,
     predict_on_structure_par,
@@ -55,16 +54,8 @@
     element_to_Z,
     is_std_in_bound_per_species,
     is_force_in_bound_per_species,
-    Z_to_element,
+    Z_to_element, subset_of_frame_by_element
 )
-=======
-from flare.predict import predict_on_atom, predict_on_atom_en, \
-    predict_on_structure_par, predict_on_structure_par_en
-from flare.struc import Structure
-from flare.util import element_to_Z, \
-    is_std_in_bound_per_species, is_force_in_bound_per_species, \
-    Z_to_element, subset_of_frame_by_element
->>>>>>> 27e8c4c6
 from flare.mgp.otf import predict_on_structure_mgp
 from flare.mgp.mgp_en import MappedGaussianProcess
 from mpi4py import MPI
@@ -72,38 +63,6 @@
 comm = MPI.COMM_WORLD
 rank = comm.Get_rank()
 
-<<<<<<< HEAD
-
-class TrajectoryTrainer:
-    def __init__(
-        self,
-        frames: List[Structure],
-        gp: Union[GaussianProcess, MappedGaussianProcess],
-        rel_std_tolerance: float = 4,
-        abs_std_tolerance: float = 1,
-        abs_force_tolerance: float = 0,
-        max_force_error: float = inf,
-        parallel: bool = False,
-        n_cpus: int = 1,
-        skip: int = 1,
-        validate_ratio: float = 0.0,
-        calculate_energy: bool = False,
-        output_name: str = "gp_from_aimd",
-        pre_train_max_iter: int = 50,
-        max_atoms_from_frame: int = np.inf,
-        max_trains: int = np.inf,
-        min_atoms_per_train: int = 1,
-        shuffle_frames: bool = False,
-        verbose: int = 1,
-        pre_train_on_skips: int = -1,
-        pre_train_seed_frames: List[Structure] = None,
-        pre_train_seed_envs: List[Tuple[AtomicEnvironment, "np.array"]] = None,
-        pre_train_atoms_per_element: dict = None,
-        train_atoms_per_element: dict = None,
-        checkpoint_interval: int = 1,
-        model_format: str = "json",
-    ):
-=======
 
 class TrajectoryTrainer:
 
@@ -134,7 +93,6 @@
                  predict_atoms_per_element: dict = None,
                  checkpoint_interval: int = 1,
                  model_format: str = 'json'):
->>>>>>> 27e8c4c6
         """
         Class which trains a GP off of an AIMD trajectory, and generates
         error statistics between the DFT and GP calls.
@@ -218,9 +176,9 @@
         # desired, and parallelization accordingly
         if not self.mgp:
             if calculate_energy:
-                self.pred_func = predict_on_structure_par_en
+                self.pred_func = predict_on_structure_en
             else:
-                self.pred_func = predict_on_structure_par
+                self.pred_func = predict_on_structure
 
         elif self.mgp:
             self.pred_func = predict_on_structure_mgp
@@ -231,38 +189,15 @@
         self.start_time = None
 
         self.skip = skip
-<<<<<<< HEAD
-        assert isinstance(skip, int) and skip >= 1, (
-            "Skip needs to be a " "positive integer."
-        )
-        self.validate_ratio = validate_ratio
-        assert (
-            validate_ratio >= 0 and validate_ratio <= 1
-        ), "validate_ratio needs to be [0,1]"
-=======
         assert (isinstance(skip, int) and skip >= 1), "Skip needs to be a " \
                                                       "positive integer."
         self.validate_ratio = validate_ratio
         assert (validate_ratio >= 0 and validate_ratio <= 1), \
             "validate_ratio needs to be [0,1]"
->>>>>>> 27e8c4c6
 
         # Set up for pretraining
         self.pre_train_max_iter = pre_train_max_iter
         self.pre_train_on_skips = pre_train_on_skips
-<<<<<<< HEAD
-        self.seed_envs = [] if pre_train_seed_envs is None else pre_train_seed_envs
-        self.seed_frames = (
-            [] if pre_train_seed_frames is None else pre_train_seed_frames
-        )
-
-        self.pre_train_env_per_species = (
-            {} if pre_train_atoms_per_element is None else pre_train_atoms_per_element
-        )
-        self.train_env_per_species = (
-            {} if train_atoms_per_element is None else train_atoms_per_element
-        )
-=======
         self.seed_envs = [] if pre_train_seed_envs is None else \
             pre_train_seed_envs
         self.seed_frames = [] if pre_train_seed_frames is None \
@@ -272,7 +207,6 @@
                                                is None else pre_train_atoms_per_element
         self.train_env_per_species = {} if train_atoms_per_element \
                                            is None else train_atoms_per_element
->>>>>>> 27e8c4c6
 
         # Convert to Coded Species
         if self.pre_train_env_per_species:
@@ -308,24 +242,9 @@
         """
 
         if self.mgp:
-<<<<<<< HEAD
-            raise NotImplementedError("Pre-running not" "yet configured for MGP")
-        if self.verbose and rank == 0:
-            self.output.write_header(
-                self.gp.cutoffs,
-                self.gp.kernel_name,
-                self.gp.hyps,
-                self.gp.opt_algorithm,
-                dt=0,
-                Nsteps=len(self.frames),
-                structure=self.frames[0],
-                std_tolerance=(self.rel_std_tolerance, self.abs_std_tolerance),
-                optional={"GP Statistics": self.gp.training_statistics},
-            )
-=======
             raise NotImplementedError("Pre-running not" \
                                       "yet configured for MGP")
-        if self.verbose:
+        if self.verbose and rank == 0:
             self.output.write_header(self.gp.cutoffs,
                                      self.gp.kernel_name,
                                      self.gp.hyps,
@@ -337,7 +256,6 @@
                                                     self.abs_std_tolerance),
                                      optional={
                                          'GP Statistics': self.gp.training_statistics})
->>>>>>> 27e8c4c6
 
         self.start_time = time.time()
         if self.verbose >= 3 and rank == 0:
@@ -390,32 +308,16 @@
 
             self.update_gp_and_print(frame, train_atoms, train=False)
 
-<<<<<<< HEAD
-        if self.verbose >= 3 and atom_count > 0 and rank == 0:
-            self.output.write_to_log(
-                f"Added {atom_count} atoms to pretrain", flush=False
-            )
-
-        if (self.seed_envs or atom_count or self.seed_frames) and (
-            self.pre_train_max_iter or self.max_trains
-        ):
-            if self.verbose >= 3 and rank == 0:
-                print(
-                    "Now commencing pre-run training of GP (which has "
-                    "non-empty training set)"
-                )
-=======
-        if self.verbose >= 3 and atom_count > 0:
+        if self.verbose >= 3 and atom_count > 0 and rank==0:
             self.output.write_to_log(f"Added {atom_count} atoms to pretrain\n" \
                                      f"In total {len(self.gp.training_data)} atoms",
                                      flush=True)
 
         if (self.seed_envs or atom_count or self.seed_frames) and \
                 (self.pre_train_max_iter or self.max_trains):
-            if self.verbose >= 3:
+            if self.verbose >= 3 and rank==0:
                 print("Now commencing pre-run training of GP (which has "
                       "non-empty training set)")
->>>>>>> 27e8c4c6
             self.train_gp(max_iter=self.pre_train_max_iter)
         else:
             if self.verbose >= 3 and rank == 0:
@@ -425,14 +327,9 @@
                 )
             self.gp.set_L_alpha()
 
-<<<<<<< HEAD
-        if self.model_format and not self.mgp and rank == 0:
-            self.gp.write_model(f"{self.output_name}_prerun", self.model_format)
-=======
-        if self.model_format and not self.mgp:
+        if self.model_format and not self.mgp and rank ==0:
             self.gp.write_model(f'{self.output_name}_prerun',
                                 self.model_format)
->>>>>>> 27e8c4c6
 
     def run(self):
         """
@@ -443,13 +340,7 @@
 
         :return: None
         """
-<<<<<<< HEAD
         if self.verbose >= 3 and rank == 0:
-=======
-
-        # Perform pre-run, in which seed trames are used.
-        if self.verbose >= 3:
->>>>>>> 27e8c4c6
             print("Commencing run with pre-run...")
         if not self.mgp:
             self.pre_run()
@@ -466,14 +357,6 @@
             if self.verbose >= 2 and rank == 0:
                 print(f"=====NOW ON FRAME {i}=====")
 
-<<<<<<< HEAD
-            forces, stds = self.pred_func(
-                cur_frame, self.gp, self.n_cpus, write_to_structure=True
-            )
-
-            # Convert to meV/A
-            error = np.abs(forces - dft_forces)
-=======
             # If no predict_atoms_per_element was specified, predict_atoms
             # will be equal to every atom in the frame.
             predict_atoms = subset_of_frame_by_element(cur_frame,
@@ -509,25 +392,14 @@
             dummy_frame = deepcopy(cur_frame)
             dummy_frame.forces = pred_forces
             dummy_frame.stds = pred_stds
->>>>>>> 27e8c4c6
 
             if self.verbose and rank == 0:
                 self.output.write_gp_dft_comparison(
-<<<<<<< HEAD
-                    curr_step=i,
-                    frame=cur_frame,
-                    start_time=time.time(),
-                    dft_forces=dft_forces,
-                    error=error,
-                    local_energies=None,
-                )
-=======
                     curr_step=i, frame=dummy_frame,
                     start_time=time.time(),
                     dft_forces=dft_forces,
                     error=error,
                     local_energies=local_energies)
->>>>>>> 27e8c4c6
 
             if i < train_frame:
                 # Noise hyperparameter & relative std tolerance is not for mgp.
@@ -538,24 +410,6 @@
                 std_in_bound, std_train_atoms = is_std_in_bound_per_species(
                     rel_std_tolerance=self.rel_std_tolerance,
                     abs_std_tolerance=self.abs_std_tolerance,
-<<<<<<< HEAD
-                    noise=noise,
-                    structure=cur_frame,
-                    max_atoms_added=self.max_atoms_from_frame,
-                    max_by_species=self.train_env_per_species,
-                )
-
-                # Get max force error atoms
-                force_in_bound, force_train_atoms = is_force_in_bound_per_species(
-                    abs_force_tolerance=self.abs_force_tolerance,
-                    predicted_forces=cur_frame.forces,
-                    label_forces=dft_forces,
-                    structure=cur_frame,
-                    max_atoms_added=self.max_atoms_from_frame,
-                    max_by_species=self.train_env_per_species,
-                    max_force_error=self.max_force_error,
-                )
-=======
                     noise=noise, structure=dummy_frame,
                     max_atoms_added=self.max_atoms_from_frame,
                     max_by_species=self.train_env_per_species)
@@ -570,20 +424,13 @@
                         max_atoms_added=self.max_atoms_from_frame,
                         max_by_species=self.train_env_per_species,
                         max_force_error=self.max_force_error)
->>>>>>> 27e8c4c6
 
                 if not std_in_bound or not force_in_bound:
 
-<<<<<<< HEAD
-                    train_atoms = list(
-                        set(std_train_atoms).union(force_train_atoms) - {-1}
-                    )
-=======
                     # -1 is returned from the is_in_bound methods,
                     # so filter that out and the use sets to remove repeats
                     train_atoms = list(set(std_train_atoms).union(
                         force_train_atoms) - {-1})
->>>>>>> 27e8c4c6
 
                     # Compute mae and write to output;
                     # Add max uncertainty atoms to training set
@@ -599,23 +446,11 @@
                     else:
                         self.gp.update_L_alpha()
 
-<<<<<<< HEAD
-                    if (
-                        self.checkpoint_interval
-                        and self.train_count % self.checkpoint_interval == 0
-                        and self.model_format
-                        and rank == 0
-                    ):
-                        self.gp.write_model(
-                            f"{self.output_name}_checkpt", self.model_format
-                        )
-=======
                     if self.checkpoint_interval \
                             and self.train_count % self.checkpoint_interval == 0 \
-                            and self.model_format:
+                            and self.model_format and rank == 0:
                         self.gp.write_model(f'{self.output_name}_checkpt',
                                             self.model_format)
->>>>>>> 27e8c4c6
 
                 if (i + 1) == train_frame and not self.mgp:
                     self.gp.check_L_alpha()
@@ -623,14 +458,9 @@
         if self.verbose:
             self.output.conclude_run()
 
-<<<<<<< HEAD
-        if self.model_format and not self.mgp and rank == 0:
-            self.gp.write_model(f"{self.output_name}_model", self.model_format)
-=======
-        if self.model_format and not self.mgp:
+        if self.model_format and not self.mgp and rank==0:
             self.gp.write_model(f'{self.output_name}_model',
                                 self.model_format)
->>>>>>> 27e8c4c6
 
     def update_gp_and_print(
         self, frame: Structure, train_atoms: List[int], train: bool = True
@@ -646,12 +476,8 @@
         """
 
         # Group added atoms by species for easier output
-<<<<<<< HEAD
-        added_species = [Z_to_element(frame.coded_species[at]) for at in train_atoms]
-=======
         added_species = [Z_to_element(frame.coded_species[at]) for at in
                          train_atoms]
->>>>>>> 27e8c4c6
         added_atoms = {spec: [] for spec in set(added_species)}
 
         for atom, spec in zip(train_atoms, added_species):
@@ -661,15 +487,9 @@
                 f"\nAdding atom(s) {added_atoms}" " to the training set.\n"
             )
 
-<<<<<<< HEAD
             self.output.write_to_log(
                 f"Uncertainties: " f"{frame.stds[train_atoms]}.\n", flush=False
             )
-=======
-            self.output.write_to_log(f'Uncertainties: ' \
-                                     f'{frame.stds[train_atoms]}.\n',
-                                     flush=True)
->>>>>>> 27e8c4c6
 
         # update gp model; handling differently if it's an MGP
         if not self.mgp:
@@ -708,10 +528,9 @@
             )
             self.gp.maxiter = temp_maxiter
         else:
-<<<<<<< HEAD
             self.gp.train(
                 output=self.output if self.verbose >= 2 else None,
-                print_progress=self.verbose and rank == 0,
+                print_progress=self.verbose>=2 and rank == 0,
             )
 
         if self.verbose and rank == 0:
@@ -723,14 +542,4 @@
                 self.gp.likelihood_gradient,
                 hyps_mask=self.gp.hyps_mask,
             )
-=======
-            self.gp.train(output=self.output if self.verbose >= 2 else None)
-
-        if self.verbose:
-            self.output.write_hyps(self.gp.hyp_labels, self.gp.hyps,
-                                   self.start_time,
-                                   self.gp.likelihood,
-                                   self.gp.likelihood_gradient,
-                                   hyps_mask=self.gp.hyps_mask)
->>>>>>> 27e8c4c6
         self.train_count += 1