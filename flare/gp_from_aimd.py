"""
Tool to enable the development of a GP model based on an AIMD
trajectory with many customizable options for fine control of training.
Contains methods to transfer the model to an OTF run or MD engine run.


Seed frames
-----------
The various parameters in the :class:`TrajectoryTrainer` class related to
"Seed frames" are to help you  train a model which does not yet have a
training set. Uncertainty- and force-error driven training will go better with
a somewhat populated training set, as force and uncertainty estimates
are better behaveed with more data.

You may pass in a set of seed frames or atomic environments.
All seed environments will be added to the GP model; seed frames will
be iterated through and atoms will be added at random.
There are a few reasons why you would want to pay special attention to an
individual species.

If you are studying a system where the dynamics of one species are
particularly important and so you want a good representation in the training set,
then you would want to include as many as possible in the training set
during the seed part of the training.

Inversely, if a system has high representation of a species well-described
by a simple 2+3 body kernel, you may want it to be less well represented
in the seeded training set.

By specifying the pre_train_atoms_per_element, you can limit the number of
atoms of a given species which are added in. You can also limit the number
of atoms which are added from a given seed frame.

"""
import time
from copy import deepcopy
from typing import List, Tuple, Union

import numpy as np
from math import inf

from flare.env import AtomicEnvironment
from flare.gp import GaussianProcess
from flare.output import Output
from flare.predict import predict_on_structure, \
    predict_on_structure_par, predict_on_structure_en, \
    predict_on_structure_par_en
from flare.struc import Structure
from flare.util import element_to_Z, \
    is_std_in_bound_per_species, is_force_in_bound_per_species
from flare.mgp.otf import predict_on_structure_mgp
from flare.mgp.mgp_en import MappedGaussianProcess

class TrajectoryTrainer:

    def __init__(self, frames: List[Structure],
                 gp: Union[GaussianProcess, MappedGaussianProcess],
                 rel_std_tolerance: float = 4,
                 abs_std_tolerance: float = 1,
                 abs_force_tolerance: float = 0,
                 max_force_error: float = inf,
                 parallel: bool = False,
                 n_cpus: int = None,
                 skip: int = 1,
                 validate_ratio: float = 0.1,
                 calculate_energy: bool = False,
                 output_name: str = 'gp_from_aimd',
                 pre_train_max_iter: int = 50,
                 max_atoms_from_frame: int = np.inf,
                 max_trains: int = np.inf,
                 min_atoms_per_train: int = 1,
                 shuffle_frames: bool = False,
                 verbose: int = 0,
                 pre_train_on_skips: int = -1,
                 pre_train_seed_frames: List[Structure] = None,
                 pre_train_seed_envs: List[Tuple[AtomicEnvironment,
                                                 'np.array']] = None,
                 pre_train_atoms_per_element: dict = None,
                 train_atoms_per_element: dict = None,
                 checkpoint_interval: int = None,
                 model_format: str = 'json'):
        """
        Class which trains a GP off of an AIMD trajectory, and generates
        error statistics between the DFT and GP calls.

        There are a variety of options which can give you a finer control
        over the training process.

        :param frames: List of structures to evaluate / train GP on
        :param gp: Gaussian Process object
        :param rel_std_tolerance: Train if uncertainty is above this *
            noise variance hyperparameter
        :param abs_std_tolerance: Train if uncertainty is above this
        :param abs_force_tolerance: Add atom force error exceeds this
        :param max_force_error: Don't add atom if force error exceeds this
        :param parallel: Use parallel functions or not
        :param validate_ratio: Fraction of frames used for validation
        :param n_cpus: number of cpus to run with multithreading
        :param skip: Skip through frames
        :param calculate_energy: Use local energy kernel or not
        :param output_name: Write output of training to this file
        :param max_atoms_from_frame: Largest # of atoms added from one frame
        :param min_atoms_added: Only train when this many atoms have been
            added
        :param max_trains: Stop training GP after this many calls to train
        :param n_cpus: Number of CPUs to parallelize over
        :param shuffle_frames: Randomize order of frames for better training
        :param verbose: 0: Silent, 1: Minimal, 2: Lots of information
        :param pre_train_on_skips: Train model on every n frames before running
        :param pre_train_seed_frames: Frames to train on before running
        :param pre_train_seed_envs: Environments to train on before running
        :param pre_train_atoms_per_element: Max # of environments to add from
            each species in the seed pre-training steps
        :param train_atoms_per_element: Max # of environments to add from
            each species in the training steps
        :param checkpoint_interval: How often to write model after trainings
        :param model_format: Format to write GP model to
        """

        # Set up parameters
        self.frames = frames
        if shuffle_frames:
            np.random.shuffle(frames)


        # GP Training and Execution parameters
        self.gp = gp
        # Check to see if GP is MGP for later flagging
        self.mgp = isinstance(gp, MappedGaussianProcess)
        self.rel_std_tolerance = rel_std_tolerance
        self.abs_std_tolerance = abs_std_tolerance
        self.abs_force_tolerance = abs_force_tolerance
        self.max_force_error = max_force_error
        self.max_trains = max_trains
        self.max_atoms_from_frame = max_atoms_from_frame
        self.min_atoms_per_train = min_atoms_per_train
        self.verbose = verbose
        self.train_count = 0

        self.parallel = parallel
        self.n_cpus = n_cpus
        # Set prediction function based on if forces or energies are
        # desired, and parallelization accordingly
<<<<<<< HEAD
        if (parallel and gp.par and gp.per_atom_par):
=======
        if parallel and gp.par and gp.per_atom_par and not self.mgp:
>>>>>>> 1d97cebe
            if calculate_energy:
                self.pred_func = predict_on_structure_par_en
            else:
                self.pred_func = predict_on_structure_par
        elif not self.mgp:
            if calculate_energy:
                self.pred_func = predict_on_structure_en
            else:
                self.pred_func = predict_on_structure
        else:
            self.pred_func = predict_on_structure_mgp

        # Parameters for negotiating with the training frames
        self.output = Output(output_name, always_flush=True)
<<<<<<< HEAD

        # To later be filled in using the time library
        self.start_time = None

=======

        # To later be filled in using the time library
        self.start_time = None

>>>>>>> 1d97cebe
        self.skip = skip
        assert (isinstance(skip, int) and skip >= 1), "Skip needs to be a " \
                                                     "positive integer."
        self.validate_ratio = validate_ratio
        assert (validate_ratio>=0 and validate_ratio<=1), \
                "validate_ratio needs to be [0,1]"
        
        # Set up for pretraining 
        self.pre_train_max_iter = pre_train_max_iter
        self.pre_train_on_skips = pre_train_on_skips
        self.seed_envs = [] if pre_train_seed_envs is None else \
            pre_train_seed_envs
        self.seed_frames = [] if pre_train_seed_frames is None \
            else pre_train_seed_frames

        self.pre_train_env_per_species = {} if pre_train_atoms_per_element \
                                    is None else pre_train_atoms_per_element
        self.train_env_per_species = {} if train_atoms_per_element \
                                        is None else train_atoms_per_element

        # Convert to Coded Species
        if self.pre_train_env_per_species:
            pre_train_species = list(self.pre_train_env_per_species.keys())
            for key in pre_train_species:
                self.pre_train_env_per_species[element_to_Z(key)] = \
                    self.pre_train_env_per_species[key]

        # Output parameters
        self.output = Output(output_name, always_flush=True)
        self.verbose = verbose
        self.checkpoint_interval = checkpoint_interval
        self.model_format = model_format
        self.output_name = output_name

        # Defining variables to be used later
        self.curr_step = 0
        self.train_count = 0
        self.start_time = None

    def pre_run(self):
        """
        Various tasks to set up the AIMD training before commencing
        the run through the AIMD trajectory.
        1. Print the output.
        2. Pre-train the GP with the seed frames and
        environments. If no seed frames or environments and the GP has no
        training set, then seed with at least one atom from each
        """

        if self.mgp:
            raise NotImplementedError("Pre-running not yet configured for MGP")
        self.output.write_header(self.gp.cutoffs,
                                 self.gp.kernel_name,
                                 self.gp.hyps,
                                 self.gp.opt_algorithm,
                                 dt=0,
                                 Nsteps=len(self.frames),
                                 structure=self.frames[0],
                                 std_tolerance=(self.rel_std_tolerance,
                                                self.abs_std_tolerance))

        self.start_time = time.time()
        if self.verbose >= 3:
            print("Now beginning pre-run activity.")
        # If seed environments were passed in, add them to the GP.

        for point in self.seed_envs:
            self.gp.add_one_env(point[0], point[1], train=False)

        # No training set ("blank slate" run) and no seeds specified:
        # Take one of each atom species in the first frame
        # so all atomic species are represented in the first step.
        # Otherwise use the seed frames passed in by user.

        # Remove frames used as seed from later part of training
        if self.pre_train_on_skips > 0:
            self.seed_frames = []
            newframes = []
            for i in range(len(self.frames)):
                if (i % self.pre_train_on_skips) == 0:
                    self.seed_frames += [self.frames[i]]
                else:
                    newframes += [self.frames[i]]
            self.frames = newframes

        elif len(self.gp.training_data) == 0 and len(self.seed_frames) == 0:
            self.seed_frames = [self.frames[0]]
            self.frames = self.frames[1:]

        atom_count = 0
        for frame in self.seed_frames:
            train_atoms = []
            for species_i in set(frame.coded_species):
                # Get a randomized set of atoms of species i from the frame
                # So that it is not always the lowest-indexed atoms chosen
                atoms_of_specie = frame.indices_of_specie(species_i)
                np.random.shuffle(atoms_of_specie)
                n_at = len(atoms_of_specie)
                # Determine how many to add based on user defined cutoffs
                n_to_add = min(n_at, self.pre_train_env_per_species.get(
                    species_i, inf), self.max_atoms_from_frame)

                for atom in atoms_of_specie[:n_to_add]:
                    train_atoms.append(atom)
                    atom_count += 1

            self.update_gp_and_print(frame, train_atoms, train=False)

        if self.verbose >= 3 and atom_count > 0:
            print(f"Added {atom_count} atoms to pretrain")

        if (self.seed_envs or atom_count or self.seed_frames) and self.max_trains>0:
            if self.verbose >= 3:
                print("Now commencing pre-run training of GP (which has "
                      "non-empty training set)")
            self.train_gp(max_iter=self.pre_train_max_iter)
        else:
            if self.verbose >= 3:
                print("Now commencing pre-run set up of GP (which has "
                      "non-empty training set)")
            self.gp.set_L_alpha()

<<<<<<< HEAD
        if self.model_format:
=======
        if self.model_format and not self.mgp:
>>>>>>> 1d97cebe
            self.gp.write_model(f'{self.output_name}_prerun',
                    self.model_format)

    def run(self):
        """
        Loop through frames and record the error between
        the GP predictions and the ground-truth forces. Train the GP and update
        the training set upon the triggering of the uncertainty or force error
        threshold.

        :return: None
        """
        if self.verbose >= 3:
            print("Commencing run with pre-run...")
        if not self.mgp:
            self.pre_run()

        train_frame = int(len(self.frames) * (1 - self.validate_ratio))

        # Loop through trajectory
        nsample = 0
        for i, cur_frame in enumerate(self.frames[::self.skip]):

            if self.verbose >= 2:
                print("=====NOW ON FRAME {}=====".format(i))
            dft_forces = deepcopy(cur_frame.forces)

            self.pred_func(cur_frame, self.gp, self.n_cpus)

            # Convert to meV/A
            error = np.abs(cur_frame.forces - dft_forces)

            self.output.write_gp_dft_comparison(
                curr_step=i, frame=cur_frame,
                start_time=time.time(),
                dft_forces=dft_forces,
                error=error,
                local_energies=None)

            if i < train_frame:
                std_in_bound, std_train_atoms = is_std_in_bound_per_species(
                        rel_std_tolerance=self.rel_std_tolerance,
                        abs_std_tolerance=self.abs_std_tolerance,
                        noise=self.gp.hyps[-1], structure=cur_frame,
                        max_atoms_added=self.max_atoms_from_frame,
                        max_by_species=self.train_env_per_species)

                # Get max force error atoms
                force_in_bound, force_train_atoms = \
                    is_force_in_bound_per_species(
                        abs_force_tolerance=self.abs_force_tolerance,
                        predicted_forces=cur_frame.forces,
                        label_forces=dft_forces,
                        structure=cur_frame,
                        max_atoms_added=self.max_atoms_from_frame,
                        max_by_species=self.train_env_per_species,
                        max_force_error=self.max_force_error)

                if (not std_in_bound) or (not force_in_bound):

                    train_atoms = list(set(std_train_atoms).union(
                        force_train_atoms) - {-1})

                    # Compute mae and write to output;
                    # Add max uncertainty atoms to training set
                    self.update_gp_and_print(
                        cur_frame, train_atoms, train=False)
                    nsample += len(train_atoms)
                    # Re-train if number of sampled atoms is high enough
                    if nsample >= self.min_atoms_per_train or (
                            i + 1) == train_frame:
                        if self.train_count < self.max_trains:
                            self.train_gp()
                        else:
                            self.gp.update_L_alpha()
                        nsample = 0
                    else:
                        self.gp.update_L_alpha()

                    if self.checkpoint_interval \
                            and self.train_count % self.checkpoint_interval == 0 \
                            and self.model_format:
<<<<<<< HEAD
                        self.gp.write_model(f'{self.output_name}_ckpt',
=======
                        self.gp.write_model(f'{self.output_name}_checkpt',
>>>>>>> 1d97cebe
                                self.model_format)

                if (i + 1) == train_frame:
                    self.gp.check_L_alpha()

        self.output.conclude_run()

<<<<<<< HEAD
        if self.model_format:
=======
        if self.model_format and not self.mgp:
>>>>>>> 1d97cebe
            self.gp.write_model(f'{self.output_name}_model',
                    self.model_format)

    def update_gp_and_print(self, frame: Structure, train_atoms: List[int],
                            train: bool = True):
        """
        Update the internal GP model training set with a list of training
        atoms indexing atoms within the frame. If train is True, re-train
        the GP by optimizing hyperparameters.
        :param frame: Structure to train on
        :param train_atoms: Index atoms to train on
        :param train: Train or not
        :return: None
        """

        self.output.write_to_log('\nAdding atom(s) {} to the '
                                 'training set.\n'
                                 .format(train_atoms, ))
        self.output.write_to_log('Uncertainties: {}.\n'
                                 .format(frame.stds[train_atoms]),
                                 flush=True)

        # update gp model; handling differently if it's an MGP
        if not self.mgp:
            self.gp.update_db(frame, frame.forces, custom_range=train_atoms)

            if train:
                self.train_gp()

        else:
            raise NotImplementedError



    def train_gp(self, max_iter: int = None):
        """
        Train the Gaussian process and write the results to the output file.

        :param max_iter: Maximum iterations associated with this training run,
            overriding the Gaussian Process's internally set maxiter.
        :type max_iter: int
        """

        if self.verbose >= 1:
            self.output.write_to_log('Train GP\n')

        # TODO: Improve flexibility in GP training to make this next step
        # unnecessary, so maxiter can be passed as an argument

        # Don't train if maxiter == 0
        if max_iter == 0:
            self.gp.check_L_alpha()
        elif max_iter is not None:
            temp_maxiter = self.gp.maxiter
            self.gp.maxiter = max_iter
            self.gp.train(output=self.output if self.verbose >= 2 else None)
            self.gp.maxiter = temp_maxiter
        else:
            self.gp.train(output=self.output if self.verbose >= 2 else None)

        self.output.write_hyps(self.gp.hyp_labels, self.gp.hyps,
                               self.start_time,
                               self.gp.likelihood, self.gp.likelihood_gradient)
        self.train_count += 1<|MERGE_RESOLUTION|>--- conflicted
+++ resolved
@@ -141,11 +141,7 @@
         self.n_cpus = n_cpus
         # Set prediction function based on if forces or energies are
         # desired, and parallelization accordingly
-<<<<<<< HEAD
-        if (parallel and gp.par and gp.per_atom_par):
-=======
         if parallel and gp.par and gp.per_atom_par and not self.mgp:
->>>>>>> 1d97cebe
             if calculate_energy:
                 self.pred_func = predict_on_structure_par_en
             else:
@@ -160,17 +156,10 @@
 
         # Parameters for negotiating with the training frames
         self.output = Output(output_name, always_flush=True)
-<<<<<<< HEAD
 
         # To later be filled in using the time library
         self.start_time = None
 
-=======
-
-        # To later be filled in using the time library
-        self.start_time = None
-
->>>>>>> 1d97cebe
         self.skip = skip
         assert (isinstance(skip, int) and skip >= 1), "Skip needs to be a " \
                                                      "positive integer."
@@ -293,11 +282,7 @@
                       "non-empty training set)")
             self.gp.set_L_alpha()
 
-<<<<<<< HEAD
-        if self.model_format:
-=======
         if self.model_format and not self.mgp:
->>>>>>> 1d97cebe
             self.gp.write_model(f'{self.output_name}_prerun',
                     self.model_format)
 
@@ -380,11 +365,7 @@
                     if self.checkpoint_interval \
                             and self.train_count % self.checkpoint_interval == 0 \
                             and self.model_format:
-<<<<<<< HEAD
-                        self.gp.write_model(f'{self.output_name}_ckpt',
-=======
                         self.gp.write_model(f'{self.output_name}_checkpt',
->>>>>>> 1d97cebe
                                 self.model_format)
 
                 if (i + 1) == train_frame:
@@ -392,11 +373,7 @@
 
         self.output.conclude_run()
 
-<<<<<<< HEAD
-        if self.model_format:
-=======
         if self.model_format and not self.mgp:
->>>>>>> 1d97cebe
             self.gp.write_model(f'{self.output_name}_model',
                     self.model_format)
 
