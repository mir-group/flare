"""
Helper functions which obtain forces and energies
corresponding to atoms in structures. These functions automatically
cast atoms into their respective atomic environments.
"""
import numpy as np
import multiprocessing as mp

from typing import Tuple
from flare.env import AtomicEnvironment
from flare.gp import GaussianProcess
from flare.struc import Structure


def predict_on_atom(param: Tuple[Structure, int, GaussianProcess]) -> (
        'np.ndarray', 'np.ndarray'):
    """
    Return the forces/std. dev. uncertainty associated with an individual atom
    in a structure, without necessarily having cast it to a chemical
    environment. In order to work with other functions,
    all arguments are passed in as a tuple.

    :param param: tuple of FLARE Structure, atom index, and Gaussian Process
        object
    :type param: Tuple(Structure, integer, GaussianProcess)
    :return: 3-element force array and associated uncertainties
    :rtype: (np.ndarray, np.ndarray)
    """
    # Unpack the input tuple, convert a chemical environment
    structure, atom, gp = param
    # Obtain the associated chemical environment
    chemenv = AtomicEnvironment(structure, atom, gp.cutoffs)
    components = []
    stds = []
    # predict force components and standard deviations
    for i in range(3):
        force, var = gp.predict(chemenv, i + 1)
        components.append(float(force))
        stds.append(np.sqrt(np.abs(var)))

    return np.array(components), np.array(stds)


<<<<<<< HEAD
def predict_on_atom_en(param):
=======
def predict_on_atom_en(param: Tuple[Structure, int, GaussianProcess]) -> (
        'np.ndarray', 'np.ndarray', float):
>>>>>>> cfb089da
    """
    Return the forces/std. dev. uncertainty / energy associated with an
    individual atom in a structure, without necessarily having cast it to a
    chemical environment. In order to work with other functions,
    all arguments are passed in as a tuple.

    :param param: tuple of FLARE Structure, atom index, and Gaussian Process
        object
    :type param: Tuple(Structure, integer, GaussianProcess)
    :return: 3-element force array, associated uncertainties, and local energy
    :rtype: (np.ndarray, np.ndarray, float)
    """
    # Unpack the input tuple, convert a chemical environment
    structure, atom, gp = param
    # Obtain the associated chemical environment
    chemenv = AtomicEnvironment(structure, atom, gp.cutoffs)
    comps = []
    stds = []
    # predict force components and standard deviations
    for i in range(3):
        force, var = gp.predict(chemenv, i + 1)
        comps.append(float(force))
        stds.append(np.sqrt(np.abs(var)))

    # predict local energy
    local_energy = gp.predict_local_energy(chemenv)
<<<<<<< HEAD
    return comps, stds, local_energy


def predict_on_atom_en_std(param):
    """Predict local energy and predictive std of a chemical environment."""

    structure, atom, gp = param
    chemenv = AtomicEnvironment(structure, atom, gp.cutoffs)

    # predict local energy
    loc_en, loc_en_var = gp.predict_local_energy_and_var(chemenv)
    loc_en_std = np.sqrt(np.abs(loc_en_var))

    return loc_en, loc_en_std


def predict_on_structure_par(structure: Structure, gp: GaussianProcess):
    n = 0
    atom_list = [(structure, atom, gp) for atom in range(structure.nat)]
    with concurrent.futures.ProcessPoolExecutor() as executor:
        for res in executor.map(predict_on_atom, atom_list):
            for i in range(3):
                structure.forces[n][i] = res[0][i]
                structure.stds[n][i] = res[1][i]
            n += 1
    forces = np.array(structure.forces)
    stds = np.array(structure.stds)
    return forces, stds

=======
    return np.array(comps), np.array(stds), local_energy
>>>>>>> cfb089da


def predict_on_structure(structure: Structure, gp: GaussianProcess,
                         n_cpus: int=None) -> (
        'np.ndarray', 'np.ndarray'):
    """
    Return the forces/std. dev. uncertainty associated with each
    individual atom in a structure. Forces are stored directly to the
    structure and are also returned.

    :param structure: FLARE structure to obtain forces for, with N atoms
    :param gp: Gaussian Process model
    :return: N x 3 numpy array of foces, Nx3 numpy array of uncertainties
    :rtype: (np.ndarray, np.ndarray)
    """
    # Loop through individual atoms, cast to atomic environments,
    # make predictions

<<<<<<< HEAD
def predict_on_structure_par_en_stds(structure: Structure,
                                     gp: GaussianProcess):
    n = 0
    atom_list = [(structure, atom, gp) for atom in range(structure.nat)]
    local_energies = np.zeros(structure.nat)
    local_energy_stds = np.zeros(structure.nat)

    with concurrent.futures.ProcessPoolExecutor() as executor:
        for res in executor.map(predict_on_atom_en_std, atom_list):
            local_energies[n] = res[0]
            local_energy_stds[n] = res[1]
            n += 1

    return local_energies, local_energy_stds


def predict_on_structure(structure: Structure, gp: GaussianProcess):
=======
>>>>>>> cfb089da
    for n in range(structure.nat):
        chemenv = AtomicEnvironment(structure, n, gp.cutoffs)
        for i in range(3):
            force, var = gp.predict(chemenv, i + 1)
            structure.forces[n][i] = float(force)
            structure.stds[n][i] = np.sqrt(np.abs(var))

    forces = np.array(structure.forces)
    stds = np.array(structure.stds)

    return forces, stds


def predict_on_structure_par(structure: Structure,
                             gp: GaussianProcess,
                             n_cpus: int = None) -> (
        'np.ndarray', 'np.ndarray'):
    """
    Return the forces/std. dev. uncertainty associated with each
    individual atom in a structure. Forces are stored directly to the
    structure and are also returned.

    :param structure: FLARE structure to obtain forces for, with N atoms
    :param gp: Gaussian Process model
    :param n_cpus: Number of cores to parallelize over
    :return: N x 3 array of forces, N x 3 array of uncertainties
    :rtype: (np.ndarray, np.ndarray)
    """
    # Just work in serial in the number of cpus is 1
    if n_cpus is 1:
        return predict_on_structure(structure, gp)

    # Automatically detect number of cpus available
    if (n_cpus is None):
        pool = mp.Pool(processes=mp.cpu_count())
    else:
        pool = mp.Pool(processes=n_cpus)

    # Parallelize over atoms in structure
    results = []
    for atom in range(structure.nat):
        results.append(pool.apply_async(predict_on_atom,
                                        args=[(structure, atom, gp)]))
    pool.close()
    pool.join()

    for i in range(structure.nat):
        r = results[i].get()
        structure.forces[i] = r[0]
        structure.stds[i] = r[1]

    forces = np.array(structure.forces)
    stds = np.array(structure.stds)
    return forces, stds


def predict_on_structure_en(structure: Structure, gp: GaussianProcess,
                            n_cpus: int = None) -> (
        'np.ndarray', 'np.ndarray', 'np.ndarray'):
    """
    Return the forces/std. dev. uncertainty / local energy associated with each
    individual atom in a structure. Forces are stored directly to the
    structure and are also returned.

    :param structure: FLARE structure to obtain forces for, with N atoms
    :param gp: Gaussian Process model
    :param n_cpus: Dummy parameter passed as an argument to allow for
        flexibility when the callable may or may not be parallelized
    :return: N x 3 array of forces, N x 3 array of uncertainties,
        N-length array of energies
    :rtype: (np.ndarray, np.ndarray, np.ndarray)
    """
    # Set up local energy array
    local_energies = np.array([0 for _ in range(structure.nat)])

    # Loop through atoms in structure and predict forces, uncertainties,
    # and energies
    for n in range(structure.nat):
        chemenv = AtomicEnvironment(structure, n, gp.cutoffs)
        for i in range(3):
            force, var = gp.predict(chemenv, i + 1)
            structure.forces[n][i] = float(force)
            structure.stds[n][i] = np.sqrt(np.abs(var))
        local_energies[n] = gp.predict_local_energy(chemenv)

    forces = np.array(structure.forces)
    stds = np.array(structure.stds)
    return forces, stds, local_energies


def predict_on_structure_par_en(structure: Structure, gp: GaussianProcess,
                                n_cpus: int = None) -> (
        'np.ndarray', 'np.ndarray', 'np.ndarray'):
    """
    Return the forces/std. dev. uncertainty / local energy associated with each
    individual atom in a structure, parallelized over atoms. Forces are
    stored directly to the structure and are also returned.

    :param structure: FLARE structure to obtain forces for, with N atoms
    :param gp: Gaussian Process model
    :param n_cpus: Number of cores to parallelize over
    :return: N x 3 array of forces, N x 3 array of uncertainties,
        N-length array of energies
    :rtype: (np.ndarray, np.ndarray, np.ndarray)
    """
    # Work in serial if the number of cpus is 1
    if n_cpus is 1:
        predict_on_structure_en(structure, gp)

    local_energies = np.array([0.0 for _ in range(structure.nat)])

    if n_cpus is None:
        pool = mp.Pool(processes=mp.cpu_count())
    else:
        pool = mp.Pool(processes=n_cpus)

    results = []
    # Parallelize over atoms in structure
    for atom_i in range(structure.nat):
        results.append(pool.apply_async(predict_on_atom_en,
                                        args=[(structure, atom_i, gp)]))
    pool.close()
    pool.join()

    # Compile results
    for i in range(structure.nat):
        r = results[i].get()
        structure.forces[i] = r[0]
        structure.stds[i] = r[1]
        local_energies[i] = r[2]

    forces = np.array(structure.forces)
    stds = np.array(structure.stds)
    return forces, stds, local_energies<|MERGE_RESOLUTION|>--- conflicted
+++ resolved
@@ -41,12 +41,8 @@
     return np.array(components), np.array(stds)
 
 
-<<<<<<< HEAD
-def predict_on_atom_en(param):
-=======
 def predict_on_atom_en(param: Tuple[Structure, int, GaussianProcess]) -> (
         'np.ndarray', 'np.ndarray', float):
->>>>>>> cfb089da
     """
     Return the forces/std. dev. uncertainty / energy associated with an
     individual atom in a structure, without necessarily having cast it to a
@@ -73,8 +69,8 @@
 
     # predict local energy
     local_energy = gp.predict_local_energy(chemenv)
-<<<<<<< HEAD
-    return comps, stds, local_energy
+
+    return np.array(comps), np.array(stds), local_energy
 
 
 def predict_on_atom_en_std(param):
@@ -90,26 +86,8 @@
     return loc_en, loc_en_std
 
 
-def predict_on_structure_par(structure: Structure, gp: GaussianProcess):
-    n = 0
-    atom_list = [(structure, atom, gp) for atom in range(structure.nat)]
-    with concurrent.futures.ProcessPoolExecutor() as executor:
-        for res in executor.map(predict_on_atom, atom_list):
-            for i in range(3):
-                structure.forces[n][i] = res[0][i]
-                structure.stds[n][i] = res[1][i]
-            n += 1
-    forces = np.array(structure.forces)
-    stds = np.array(structure.stds)
-    return forces, stds
-
-=======
-    return np.array(comps), np.array(stds), local_energy
->>>>>>> cfb089da
-
-
 def predict_on_structure(structure: Structure, gp: GaussianProcess,
-                         n_cpus: int=None) -> (
+                         n_cpus: int = None) -> (
         'np.ndarray', 'np.ndarray'):
     """
     Return the forces/std. dev. uncertainty associated with each
@@ -124,26 +102,6 @@
     # Loop through individual atoms, cast to atomic environments,
     # make predictions
 
-<<<<<<< HEAD
-def predict_on_structure_par_en_stds(structure: Structure,
-                                     gp: GaussianProcess):
-    n = 0
-    atom_list = [(structure, atom, gp) for atom in range(structure.nat)]
-    local_energies = np.zeros(structure.nat)
-    local_energy_stds = np.zeros(structure.nat)
-
-    with concurrent.futures.ProcessPoolExecutor() as executor:
-        for res in executor.map(predict_on_atom_en_std, atom_list):
-            local_energies[n] = res[0]
-            local_energy_stds[n] = res[1]
-            n += 1
-
-    return local_energies, local_energy_stds
-
-
-def predict_on_structure(structure: Structure, gp: GaussianProcess):
-=======
->>>>>>> cfb089da
     for n in range(structure.nat):
         chemenv = AtomicEnvironment(structure, n, gp.cutoffs)
         for i in range(3):
