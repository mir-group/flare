"""The :class:`AtomicEnvironment` object stores information about the local
environment of an atom. :class:`AtomicEnvironment` objects are inputs to the
2-, 3-, and 2+3-body kernels."""
import numpy as np
from math import sqrt
from numba import njit
from flare.struc import Structure


class AtomicEnvironment:
    """
    Contains information about the local environment of an atom, including
    arrays of pair and triplet distances and the chemical species of atoms
    in the environment.

    :param structure: Structure of atoms.
    :type structure: struc.Structure
    :param atom: Index of the atom in the structure.
    :type atom: int
    :param cutoffs: 2- and 3-body cutoff radii. 2-body if one cutoff is
     given, 2+3-body if two are passed.
    :type cutoffs: np.ndarray
    """

    def __init__(self, structure: Structure, atom: int, cutoffs):
        self.structure = structure
        self.positions = structure.wrapped_positions
        self.cell = structure.cell
        self.species = structure.coded_species

        self.atom = atom
        self.ctype = structure.coded_species[atom]

        self.cutoffs = np.copy(cutoffs)

        self.compute_env()

    def compute_env(self):

        # get 2-body arrays
        bond_array_2, bond_positions_2, etypes = \
            get_2_body_arrays(self.positions, self.atom, self.cell,
                              self.cutoffs[0], self.species)
        self.bond_array_2 = bond_array_2
        self.etypes = etypes

        # if 2 cutoffs are given, create 3-body arrays
        if len(self.cutoffs) > 1:
            bond_array_3, cross_bond_inds, cross_bond_dists, triplet_counts = \
                get_3_body_arrays(bond_array_2, bond_positions_2, self.cutoffs[1])
            self.bond_array_3 = bond_array_3
            self.cross_bond_inds = cross_bond_inds
            self.cross_bond_dists = cross_bond_dists
            self.triplet_counts = triplet_counts

        # if 3 cutoffs are given, create many-body arrays
        if len(self.cutoffs) > 2:
            self.bond_array_mb, self.neigh_dists_mb, self.num_neighs_mb, self.etype_mb, \
                    self.bond_array_mb_etypes = get_m_body_arrays(
                self.positions, self.atom, self.cell, self.cutoffs[2], self.species)
        else:
            self.bond_array_mb = None
            self.neigh_dists_mb = None
            self.num_neighs_mb = None
            self.etype_mb = None


    def as_dict(self):
        """
        Returns Atomic Environment object as a dictionary for serialization
        purposes. Does not include the structure to avoid redundant
        information.
        :return:
        """
        # TODO write serialization method for structure
        # so that the removal of the structure is not messed up
        # by JSON serialization
        dictionary = dict(vars(self))
        dictionary['object'] = 'AtomicEnvironment'
        dictionary['forces'] = self.structure.forces
        dictionary['energy'] = self.structure.energy
        dictionary['stress'] = self.structure.stress

        del dictionary['structure']

        return dictionary

    @staticmethod
    def from_dict(dictionary):
        """
        Loads in atomic environment object from a dictionary which was
        serialized by the to_dict method.

        :param dictionary: Dictionary describing atomic environment.
        """
        # TODO Instead of re-computing 2 and 3 body environment,
        # directly load in, this would be much more efficient

        struc = Structure(cell=np.array(dictionary['cell']),
                          positions=dictionary['positions'],
                          species=dictionary['species'])
        index = dictionary['atom']

<<<<<<< HEAD
        if dictionary.get('cutoffs'):
=======
        if dictionary.get('cutoffs') is not None:
>>>>>>> f907c9a5
            cutoffs = dictionary['cutoffs']
        else:
            cutoffs = []
            for cutoff in ['cutoff_2','cutoff_3','cutoff_mb']:
                if dictionary.get(cutoff):
                    cutoffs.append(dictionary[cutoff])

        return AtomicEnvironment(struc, index, np.array(cutoffs))

    def __str__(self):
        atom_type = self.ctype
        neighbor_types = self.etypes
        n_neighbors = len(self.bond_array_2)
        string = 'Atomic Env. of Type {} surrounded by {} atoms of Types {}' \
                 ''.format(atom_type, n_neighbors,
                           sorted(list(set(neighbor_types))))

        return string


@njit
def get_2_body_arrays(positions, atom: int, cell, cutoff_2: float, species):
    """Returns distances, coordinates, and species of atoms in the 2-body
    local environment. This method is implemented outside the AtomicEnvironment
    class to allow for njit acceleration with Numba.

    :param positions: Positions of atoms in the structure.
    :type positions: np.ndarray
    :param atom: Index of the central atom of the local environment.
    :type atom: int
    :param cell: 3x3 array whose rows are the Bravais lattice vectors of the
        cell.
    :type cell: np.ndarray
    :param cutoff_2: 2-body cutoff radius.
    :type cutoff_2: float
    :param species: Numpy array of species represented by their atomic numbers.
    :type species: np.ndarray
    :return: Tuple of arrays describing pairs of atoms in the 2-body local
     environment.

     bond_array_2: Array containing the distances and relative
     coordinates of atoms in the 2-body local environment. First column
     contains distances, remaining columns contain Cartesian coordinates
     divided by the distance (with the origin defined as the position of the
     central atom). The rows are sorted by distance from the central atom.

     bond_positions_2: Coordinates of atoms in the 2-body local environment.

     etypes: Species of atoms in the 2-body local environment represented by
     their atomic number.
    :rtype: np.ndarray, np.ndarray, np.ndarray
    """
    noa = len(positions)
    pos_atom = positions[atom]
    coords = np.zeros((noa, 3, 27), dtype=np.float64)
    dists = np.zeros((noa, 27), dtype=np.float64)
    cutoff_count = 0
    super_sweep = np.array([-1, 0, 1], dtype=np.float64)

    vec1 = cell[0]
    vec2 = cell[1]
    vec3 = cell[2]

    # record distances and positions of images
    for n in range(noa):
        diff_curr = positions[n] - pos_atom
        im_count = 0
        for s1 in super_sweep:
            for s2 in super_sweep:
                for s3 in super_sweep:
                    im = diff_curr + s1 * vec1 + s2 * vec2 + s3 * vec3
                    dist = sqrt(im[0] * im[0] + im[1] * im[1] + im[2] * im[2])
                    if (dist < cutoff_2) and (dist != 0):
                        dists[n, im_count] = dist
                        coords[n, :, im_count] = im
                        cutoff_count += 1
                    im_count += 1

    # create 2-body bond array
    bond_array_2 = np.zeros((cutoff_count, 4), dtype=np.float64)
    bond_positions_2 = np.zeros((cutoff_count, 3), dtype=np.float64)
    etypes = np.zeros(cutoff_count, dtype=np.int8)
    bond_count = 0

    for m in range(noa):
        spec_curr = species[m]
        for n in range(27):
            dist_curr = dists[m, n]
            if (dist_curr < cutoff_2) and (dist_curr != 0):
                coord = coords[m, :, n]
                bond_array_2[bond_count, 0] = dist_curr
                bond_array_2[bond_count, 1:4] = coord / dist_curr
                bond_positions_2[bond_count, :] = coord
                etypes[bond_count] = spec_curr
                bond_count += 1

    # sort by distance
    sort_inds = bond_array_2[:, 0].argsort()
    bond_array_2 = bond_array_2[sort_inds]
    bond_positions_2 = bond_positions_2[sort_inds]
    etypes = etypes[sort_inds]

    return bond_array_2, bond_positions_2, etypes


@njit
def get_2_body_arrays_ind(positions, atom: int, cell, cutoff_2: float, species):
    """Returns distances, coordinates, species of atoms, and indexes of neighbors
    in the 2-body local environment. This method is implemented outside
    the AtomicEnvironment class to allow for njit acceleration with Numba.

    :param positions: Positions of atoms in the structure.
    :type positions: np.ndarray
    :param atom: Index of the central atom of the local environment.
    :type atom: int
    :param cell: 3x3 array whose rows are the Bravais lattice vectors of the
        cell.
    :type cell: np.ndarray
    :param cutoff_2: 2-body cutoff radius.
    :type cutoff_2: float
    :param species: Numpy array of species represented by their atomic numbers.
    :type species: np.ndarray
    :return: Tuple of arrays describing pairs of atoms in the 2-body local
     environment.

     bond_array_2: Array containing the distances and relative
     coordinates of atoms in the 2-body local environment. First column
     contains distances, remaining columns contain Cartesian coordinates
     divided by the distance (with the origin defined as the position of the
     central atom). The rows are sorted by distance from the central atom.

     bond_positions_2: Coordinates of atoms in the 2-body local environment.

     etypes: Species of atoms in the 2-body local environment represented by
     their atomic number.

     bond_indexes: Structure indexes of atoms in the local environment.

    :rtype: np.ndarray, np.ndarray, np.ndarray, np.ndarray
    """
    noa = len(positions)
    pos_atom = positions[atom]
    coords = np.zeros((noa, 3, 27), dtype=np.float64)
    dists = np.zeros((noa, 27), dtype=np.float64)
    cutoff_count = 0
    super_sweep = np.array([-1, 0, 1], dtype=np.float64)

    vec1 = cell[0]
    vec2 = cell[1]
    vec3 = cell[2]

    # record distances and positions of images
    for n in range(noa):
        diff_curr = positions[n] - pos_atom
        im_count = 0
        for s1 in super_sweep:
            for s2 in super_sweep:
                for s3 in super_sweep:
                    im = diff_curr + s1 * vec1 + s2 * vec2 + s3 * vec3
                    dist = sqrt(im[0] * im[0] + im[1] * im[1] + im[2] * im[2])
                    if (dist < cutoff_2) and (dist != 0):
                        dists[n, im_count] = dist
                        coords[n, :, im_count] = im
                        cutoff_count += 1
                    im_count += 1

    # create 2-body bond array
    bond_indexes = np.zeros(cutoff_count, dtype=np.int8)
    bond_array_2 = np.zeros((cutoff_count, 4), dtype=np.float64)
    bond_positions_2 = np.zeros((cutoff_count, 3), dtype=np.float64)
    etypes = np.zeros(cutoff_count, dtype=np.int8)
    bond_count = 0

    for m in range(noa):
        spec_curr = species[m]
        for n in range(27):
            dist_curr = dists[m, n]
            if (dist_curr < cutoff_2) and (dist_curr != 0):
                coord = coords[m, :, n]
                bond_array_2[bond_count, 0] = dist_curr
                bond_array_2[bond_count, 1:4] = coord / dist_curr
                bond_positions_2[bond_count, :] = coord
                etypes[bond_count] = spec_curr
                bond_indexes[bond_count] = m
                bond_count += 1

    # sort by distance
    sort_inds = bond_array_2[:, 0].argsort()
    bond_array_2 = bond_array_2[sort_inds]
    bond_positions_2 = bond_positions_2[sort_inds]
    bond_indexes = bond_indexes[sort_inds]
    etypes = etypes[sort_inds]

    return bond_array_2, bond_positions_2, etypes, bond_indexes


@njit
def get_3_body_arrays(bond_array_2, bond_positions_2, cutoff_3: float):
    """Returns distances and coordinates of triplets of atoms in the
    3-body local environment.

    :param bond_array_2: 2-body bond array.
    :type bond_array_2: np.ndarray
    :param bond_positions_2: Coordinates of atoms in the 2-body local
     environment.
    :type bond_positions_2: np.ndarray
    :param cutoff_3: 3-body cutoff radius.
    :type cutoff_3: float
    :return: Tuple of 4 arrays describing triplets of atoms in the 3-body local
     environment.

     bond_array_3: Array containing the distances and relative
     coordinates of atoms in the 3-body local environment. First column
     contains distances, remaining columns contain Cartesian coordinates
     divided by the distance (with the origin defined as the position of the
     central atom). The rows are sorted by distance from the central atom.

     cross_bond_inds: Two dimensional array whose row m contains the indices
     of atoms n > m that are within a distance cutoff_3 of both atom n and the
     central atom.

     cross_bond_dists: Two dimensional array whose row m contains the
     distances from atom m of atoms n > m that are within a distance cutoff_3
     of both atom n and the central atom.

     triplet_counts: One dimensional array of integers whose entry m is the
     number of atoms that are within a distance cutoff_3 of atom m.

    :rtype: (np.ndarray, np.ndarray, np.ndarray, np.ndarray)
    """

    # get 3-body bond array
    ind_3 = -1
    noa = bond_array_2.shape[0]
    for count, dist in enumerate(bond_array_2[:, 0]):
        if dist > cutoff_3:
            ind_3 = count
            break
    if ind_3 == -1:
        ind_3 = noa

    bond_array_3 = bond_array_2[0:ind_3, :]
    bond_positions_3 = bond_positions_2[0:ind_3, :]

    # get cross bond array
    cross_bond_inds = np.zeros((ind_3, ind_3), dtype=np.int8) - 1
    cross_bond_dists = np.zeros((ind_3, ind_3), dtype=np.float64)
    triplet_counts = np.zeros(ind_3, dtype=np.int8)
    for m in range(ind_3):
        pos1 = bond_positions_3[m]
        count = m + 1
        trips = 0
        for n in range(m + 1, ind_3):
            pos2 = bond_positions_3[n]
            diff = pos2 - pos1
            dist_curr = sqrt(
                diff[0] * diff[0] + diff[1] * diff[1] + diff[2] * diff[2])

            if dist_curr < cutoff_3:
                cross_bond_inds[m, count] = n
                cross_bond_dists[m, count] = dist_curr
                count += 1
                trips += 1
        triplet_counts[m] = trips

    return bond_array_3, cross_bond_inds, cross_bond_dists, triplet_counts


@njit
def get_m_body_arrays(positions, atom: int, cell, cutoff_mb: float, species):
    """Returns distances, and species of atoms in the many-body
    local environment, and returns distances and numbers of neighbours for atoms in the one
    many-body local environment. This method is implemented outside the AtomicEnvironment
    class to allow for njit acceleration with Numba.

    :param positions: Positions of atoms in the structure.
    :type positions: np.ndarray
    :param atom: Index of the central atom of the local environment.
    :type atom: int
    :param cell: 3x3 array whose rows are the Bravais lattice vectors of the
        cell.
    :type cell: np.ndarray
    :param cutoff_mb: 2-body cutoff radius.
    :type cutoff_mb: float
    :param species: Numpy array of species represented by their atomic numbers.
    :type species: np.ndarray
    :param indexes: Boolean indicating whether indexes of neighbours are returned
    :type indexes: boolean
    :return: Tuple of arrays describing pairs of atoms in the 2-body local
     environment.

     bond_array_mb: Array containing the distances and relative
     coordinates of atoms in the 2-body local environment. First column
     contains distances, remaining columns contain Cartesian coordinates
     divided by the distance (with the origin defined as the position of the
     central atom). The rows are sorted by distance from the central atom.

     etypes: Species of atoms in the 2-body local environment represented by
     their atomic number.

     neigh_dists_mb: Matrix padded with zero values of distances
     of neighbours for the atoms in the local environment.

     num_neighs_mb: number of neighbours of each atom in the local environment

     etypes_mb_array: species of neighbours of each atom in the local environment

    :rtype: np.ndarray, np.ndarray, np.ndarray, np.ndarray
    """
    # TODO: this can be probably improved using stored arrays, redundant calls to get_2_body_arrays
    # Get distances, positions, species and indexes of neighbouring atoms
    bond_array_mb, __, etypes, bond_inds = get_2_body_arrays_ind(
        positions, atom, cell, cutoff_mb, species)

    # For each neighbouring atom, get distances in its neighbourhood
    neighbouring_dists = []
    neighbouring_etypes = []
    max_neighbours = 0
    for m in bond_inds:
        neighbour_bond_array_2, ___, etypes_mb = get_2_body_arrays(positions, m, cell,
                                                         cutoff_mb, species)
        neighbouring_dists.append(neighbour_bond_array_2[:, 0])
        neighbouring_etypes.append(etypes_mb)
        if len(neighbour_bond_array_2[:, 0]) > max_neighbours:
            max_neighbours = len(neighbour_bond_array_2[:, 0])

    # Transform list of distances into Numpy array
    neigh_dists_mb = np.zeros((len(bond_inds), max_neighbours), dtype=np.float64)
    num_neighs_mb = np.zeros(len(bond_inds), dtype=np.int8)
    etypes_mb_array = np.zeros((len(bond_inds), max_neighbours), dtype=np.int8)
    for i in range(len(bond_inds)):
        num_neighs_mb[i] = len(neighbouring_dists[i])
        neigh_dists_mb[i, :num_neighs_mb[i]] = neighbouring_dists[i]
        etypes_mb_array[i, :num_neighs_mb[i]] = neighbouring_etypes[i]


    return bond_array_mb, neigh_dists_mb, num_neighs_mb, etypes_mb_array, etypes


if __name__ == '__main__':
    pass<|MERGE_RESOLUTION|>--- conflicted
+++ resolved
@@ -101,11 +101,7 @@
                           species=dictionary['species'])
         index = dictionary['atom']
 
-<<<<<<< HEAD
-        if dictionary.get('cutoffs'):
-=======
         if dictionary.get('cutoffs') is not None:
->>>>>>> f907c9a5
             cutoffs = dictionary['cutoffs']
         else:
             cutoffs = []
