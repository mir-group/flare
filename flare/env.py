"""The :class:`AtomicEnvironment` object stores information about the local
environment of an atom. :class:`AtomicEnvironment` objects are inputs to the
2-, 3-, and 2+3-body kernels."""
import numpy as np
from copy import deepcopy
from math import ceil
from flare.struc import Structure
import flare.kernels.cutoffs as cf
from flare.utils.env_getarray import get_2_body_arrays, get_3_body_arrays, \
    get_m2_body_arrays



class AtomicEnvironment:
    """Contains information about the local environment of an atom,
    including arrays of pair and triplet distances and the chemical
    species of atoms in the environment.

    :param structure: Structure of atoms.
    :type structure: struc.Structure
    :param atom: Index of the atom in the structure.
    :type atom: int
    :param cutoffs: 2- and 3-body cutoff radii. 2-body if one cutoff is
    given, 2+3-body if two are passed.
    :type cutoffs: np.ndarray
    :param cutoffs_mask: a dictionary to store multiple cutoffs if neede
                         it should be exactly the same as the hyps mask
    :type cutoffs_mask: dict

    The cutoffs_mask allows the user to define multiple cutoffs for different
    bonds, triples, and many body interaction. This dictionary should be
    consistent with the hyps_mask used in the GuassianProcess object.

    * specie_mask: 118-long integer array descirbing which elements belong to
        like groups for determining which bond hyperparameters to use.
        For instance, [0,0,1,1,0 ...] assigns H to group 0, He and
        Li to group 1, and Be to group 0 (the 0th register is ignored).
    * nspecie: Integer, number of different species groups (equal to number of
        unique values in specie_mask).
    * ntwobody: Integer, number of different hyperparameter/cutoff sets to
        associate with different 2-body pairings of atoms in groups defined in
        specie_mask.
    * twobody_mask: Array of length nspecie^2, which describes the cutoff to
        associate with different pairings of species types. For example, if
        there are atoms of type 0 and 1, then twobody_mask defines which cutoff
        to use for parings [0-0, 0-1, 1-0, 1-1]: if we wanted cutoff0 for
        0-0 parings and set 1 for 0-1 and 1-1 pairings, then we would make
        twobody_mask [0, 1, 1, 1].
    * twobody_cutoff_list: Array of length ntwobody, which stores the cutoff
        used for different types of bonds defined in twobody_mask
    * ncut3b: Integer, number of different cutoffs sets to associate
        with different 3-body pariings of atoms in groups defined in
        specie_mask.
    * cut3b_mask: Array of length nspecie^2, which describes the cutoff to
        associate with different bond types in triplets. For example, in a
        triplet (C, O, H) , there are three cutoffs. Cutoffs for CH bond, CO
        bond and OH bond. If C and O are associate with atom group 1 in
        specie_mask and H are associate with group 0 in specie_mask, the
        cut3b_mask[1*nspecie+0] determines the C/O-H bond cutoff, and
        cut3b_mask[1*nspecie+1] determines the C-O bond cutoff. If we want the
        former one to use the 1st cutoff in threebody_cutoff_list and the later
        to use the 2nd cutoff in threebody_cutoff_list, the cut3b_mask should
        be [0, 0, 0, 1].
    * threebody_cutoff_list: Array of length ncut3b, which stores the cutoff
        used for different types of bonds in triplets.
    * nmanybody: Integer, number of different cutoffs set to associate with
        different coordination numbers.
    * manybody_mask: Similar to twobody_mask and cut3b_mask.
    * manybody_cutoff_list: Array of length nmanybody, stores the cutoff used
        for different many body terms

    Examples can be found at the end of in tests/test_env.py

    """

    all_kernel_types = ['twobody', 'threebody', 'manybody']
    ndim = {'twobody': 2, 'threebody': 3, 'manybody': 2, 'cut3b': 2}

    def __init__(self, structure: Structure, atom: int, cutoffs,
                 cutoffs_mask=None):

        self.structure = structure
        self.positions = structure.wrapped_positions
        self.cell = structure.cell
        self.species = structure.coded_species

        # backward compatability
        if not isinstance(cutoffs, dict):
            newcutoffs = {'twobody': cutoffs[0]}
            if len(cutoffs) > 1:
                newcutoffs['threebody'] = cutoffs[1]
            if len(cutoffs) > 2:
                newcutoffs['manybody'] = cutoffs[2]
            cutoffs = newcutoffs

        if cutoffs_mask is None:
            cutoffs_mask = {'cutoffs': cutoffs}
        elif cutoffs is not None:
            cutoffs_mask['cutoffs'] = deepcopy(cutoffs)

        # Set the sweep array based on the max cutoff.
        sweep_val = ceil(np.max(list(cutoffs.values())) / structure.max_cutoff)
        self.sweep_val = sweep_val
        self.sweep_array = np.arange(-sweep_val, sweep_val + 1, 1)

        self.atom = atom
        self.ctype = structure.coded_species[atom]

        self.twobody_cutoff = 0
        self.threebody_cutoff = 0
        self.manybody_cutoff = 0

        self.ntwobody = 1
        self.ncut3b = 0
        self.nmanybody = 0

        self.nspecie = 1
        self.specie_mask = None
        self.twobody_mask = None
        self.threebody_mask = None
        self.manybody_mask = None
        self.twobody_cutoff_list = None
        self.threebody_cutoff_list = None
        self.manybody_cutoff_list = None

        self.setup_mask(cutoffs_mask)

        assert self.threebody_cutoff <= self.twobody_cutoff, \
            "2b cutoff has to be larger than 3b cutoff"
        # # TO DO, once the mb function is updated to use the bond_array_2
        # # this block should be activated.
        # assert self.manybody_cutoff <= self.twobody_cutoff, \
        #         "mb cutoff has to be larger than mb cutoff"

        self.bond_array_2 = None
        self.etypes = None
        self.bond_inds = None
        self.bond_array_3 = None
        self.cross_bond_inds = None
        self.cross_bond_dists = None
        self.triplet_counts = None
        self.q_array = None
        self.q_neigh_array = None
        self.q_grads = None
        self.q_neigh_grads = None
        self.unique_species = None
        self.etypes_mb = None

        self.compute_env()

    def setup_mask(self, cutoffs_mask):

        self.cutoffs_mask = deepcopy(cutoffs_mask)
        self.cutoffs = cutoffs_mask['cutoffs']

        for kernel in AtomicEnvironment.all_kernel_types:
            ndim = AtomicEnvironment.ndim[kernel]
            if kernel in self.cutoffs:
                setattr(self, kernel + '_cutoff', self.cutoffs[kernel])

<<<<<<< HEAD
        if (self.twobody_cutoff == 0):
            self.twobody_cutoff = \
                np.max([self.threebody_cutoff, self.manybody_cutoff])
=======
        if self.twobody_cutoff == 0:
            self.twobody_cutoff = np.max(
                [self.threebody_cutoff, self.manybody_cutoff])
>>>>>>> cd79a0fd
            self.cutoffs['twobody'] = self.twobody_cutoff

        self.nspecie = cutoffs_mask.get('nspecie', 1)
        if 'specie_mask' in cutoffs_mask:
            self.specie_mask = np.array(cutoffs_mask['specie_mask'],
                                        dtype=np.int)

        for kernel in AtomicEnvironment.all_kernel_types:
            ndim = AtomicEnvironment.ndim[kernel]
            if kernel in self.cutoffs:
                setattr(self, kernel + '_cutoff', self.cutoffs[kernel])
                setattr(self, 'n' + kernel, 1)
                if kernel != 'threebody':
                    name_list = [kernel + '_cutoff_list',
                                 'n' + kernel, kernel + '_mask']
                    for name in name_list:
                        if name in cutoffs_mask:
                            setattr(self, name, cutoffs_mask[name])
                else:
                    self.ncut3b = cutoffs_mask.get('ncut3b', 1)
                    self.cut3b_mask = cutoffs_mask.get('cut3b_mask', None)
                    if 'threebody_cutoff_list' in cutoffs_mask:
<<<<<<< HEAD
                        self.threebody_cutoff_list = \
                            np.array(cutoffs_mask['threebody_cutoff_list'],
                                     dtype=np.float)
=======
                        self.threebody_cutoff_list = np.array(
                            cutoffs_mask['threebody_cutoff_list'],
                            dtype=np.float)
>>>>>>> cd79a0fd

    def compute_env(self):

        # get 2-body arrays
        if self.ntwobody >= 1:
            bond_array_2, bond_positions_2, etypes, bond_inds = \
<<<<<<< HEAD
                get_2_body_arrays(
                    self.positions, self.atom, self.cell, self.twobody_cutoff,
                    self.twobody_cutoff_list, self.species, self.sweep_array,
                    self.nspecie, self.specie_mask, self.twobody_mask)
=======
                get_2_body_arrays(self.positions, self.atom, self.cell,
                                  self.twobody_cutoff,
                                  self.twobody_cutoff_list, self.species,
                                  self.sweep_array,
                                  self.nspecie, self.specie_mask,
                                  self.twobody_mask)
>>>>>>> cd79a0fd

            self.bond_array_2 = bond_array_2
            self.etypes = etypes
            self.bond_inds = bond_inds

        # if 2 cutoffs are given, create 3-body arrays
        if self.ncut3b > 0:
            bond_array_3, cross_bond_inds, cross_bond_dists, triplet_counts = \
<<<<<<< HEAD
                get_3_body_arrays(
                    bond_array_2, bond_positions_2, self.species[self.atom],
                    etypes, self.threebody_cutoff, self.threebody_cutoff_list,
                    self.nspecie, self.specie_mask, self.cut3b_mask)

=======
                get_3_body_arrays(bond_array_2, bond_positions_2,
                                  self.species[self.atom], etypes,
                                  self.threebody_cutoff,
                                  self.threebody_cutoff_list,
                                  self.nspecie, self.specie_mask,
                                  self.cut3b_mask)
>>>>>>> cd79a0fd
            self.bond_array_3 = bond_array_3
            self.cross_bond_inds = cross_bond_inds
            self.cross_bond_dists = cross_bond_dists
            self.triplet_counts = triplet_counts

        # if 3 cutoffs are given, create many-body arrays
        if self.nmanybody > 0:
<<<<<<< HEAD
            self.q_array, self.q_neigh_array, self.q_grads, \
                self.q_neigh_grads, self.unique_species, self.etypes_mb = \
                get_m2_body_arrays(
                    self.positions, self.atom, self.cell, self.manybody_cutoff,
                    self.manybody_cutoff_list, self.species, self.sweep_array,
                    self.nspecie, self.specie_mask, self.manybody_mask,
                    cf.quadratic_cutoff)
=======
            self.q_array, self.q_neigh_array, self.q_grads, self.q_neigh_grads, \
            self.unique_species, self.etypes_mb = \
                get_m2_body_arrays(self.positions, self.atom, self.cell,
                                   self.manybody_cutoff,
                                   self.manybody_cutoff_list,
                                   self.species, self.sweep_array,
                                   self.nspecie, self.specie_mask,
                                   self.manybody_mask, cf.quadratic_cutoff)
>>>>>>> cd79a0fd

    def as_dict(self, include_structure: bool = False):
        """
        Returns Atomic Environment object as a dictionary for serialization
        purposes. Optional to not include the structure to avoid redundant
        information.
        :return:
        """

        dictionary = dict(vars(self))
        dictionary['object'] = 'AtomicEnvironment'
        dictionary['forces'] = self.structure.forces

        # Backward compatibility for older models: Cutoffs mask.
        # Can be deleted one day if support is dropped for older (Pre June
        # 2020) pickled environment objects.
        cutoffs_mask = getattr(self, 'cutoffs_mask', {'cutoffs': self.cutoffs})
        if not hasattr(self, 'cutoffs_mask'):
            self.cutoffs_mask = cutoffs_mask
        dictionary['cutoffs_mask'] = cutoffs_mask

        if not include_structure:
            del dictionary['structure']
        else:
            dictionary['structure'] = dictionary['structure'].as_dict()

        return dictionary

    @staticmethod
    def from_dict(dictionary):
        """
        Loads in atomic environment object from a dictionary which was
        serialized by the to_dict method.

        :param dictionary: Dictionary describing atomic environment.
        """
        # TODO Instead of re-computing 2 and 3 body environment,
        # directly load in, this would be much more efficient

        struc = Structure(cell=np.array(dictionary['cell']),
                          positions=dictionary['positions'],
                          species=dictionary['species'])
        index = dictionary['atom']

        if dictionary.get('cutoffs') is not None:
            cutoffs = dictionary['cutoffs']
        else:
            cutoffs = {}

        cutoffs_mask = dictionary.get('cutoffs_mask', None)

<<<<<<< HEAD
        return AtomicEnvironment(
            struc, index, cutoffs, cutoffs_mask=cutoffs_mask)
=======
        return AtomicEnvironment(struc, index, cutoffs,
                                 cutoffs_mask=cutoffs_mask)
>>>>>>> cd79a0fd

    def __str__(self):
        atom_type = self.ctype
        neighbor_types = self.etypes
        n_neighbors = len(self.bond_array_2)
        string = 'Atomic Env. of Type {} surrounded by {} atoms ' \
                 'of Types {}'.format(atom_type, n_neighbors,
                                      sorted(list(set(neighbor_types))))

        return string<|MERGE_RESOLUTION|>--- conflicted
+++ resolved
@@ -158,15 +158,10 @@
             if kernel in self.cutoffs:
                 setattr(self, kernel + '_cutoff', self.cutoffs[kernel])
 
-<<<<<<< HEAD
         if (self.twobody_cutoff == 0):
             self.twobody_cutoff = \
                 np.max([self.threebody_cutoff, self.manybody_cutoff])
-=======
-        if self.twobody_cutoff == 0:
-            self.twobody_cutoff = np.max(
-                [self.threebody_cutoff, self.manybody_cutoff])
->>>>>>> cd79a0fd
+
             self.cutoffs['twobody'] = self.twobody_cutoff
 
         self.nspecie = cutoffs_mask.get('nspecie', 1)
@@ -189,34 +184,20 @@
                     self.ncut3b = cutoffs_mask.get('ncut3b', 1)
                     self.cut3b_mask = cutoffs_mask.get('cut3b_mask', None)
                     if 'threebody_cutoff_list' in cutoffs_mask:
-<<<<<<< HEAD
                         self.threebody_cutoff_list = \
                             np.array(cutoffs_mask['threebody_cutoff_list'],
                                      dtype=np.float)
-=======
-                        self.threebody_cutoff_list = np.array(
-                            cutoffs_mask['threebody_cutoff_list'],
-                            dtype=np.float)
->>>>>>> cd79a0fd
+
 
     def compute_env(self):
 
         # get 2-body arrays
         if self.ntwobody >= 1:
             bond_array_2, bond_positions_2, etypes, bond_inds = \
-<<<<<<< HEAD
                 get_2_body_arrays(
                     self.positions, self.atom, self.cell, self.twobody_cutoff,
                     self.twobody_cutoff_list, self.species, self.sweep_array,
                     self.nspecie, self.specie_mask, self.twobody_mask)
-=======
-                get_2_body_arrays(self.positions, self.atom, self.cell,
-                                  self.twobody_cutoff,
-                                  self.twobody_cutoff_list, self.species,
-                                  self.sweep_array,
-                                  self.nspecie, self.specie_mask,
-                                  self.twobody_mask)
->>>>>>> cd79a0fd
 
             self.bond_array_2 = bond_array_2
             self.etypes = etypes
@@ -225,20 +206,11 @@
         # if 2 cutoffs are given, create 3-body arrays
         if self.ncut3b > 0:
             bond_array_3, cross_bond_inds, cross_bond_dists, triplet_counts = \
-<<<<<<< HEAD
                 get_3_body_arrays(
                     bond_array_2, bond_positions_2, self.species[self.atom],
                     etypes, self.threebody_cutoff, self.threebody_cutoff_list,
                     self.nspecie, self.specie_mask, self.cut3b_mask)
 
-=======
-                get_3_body_arrays(bond_array_2, bond_positions_2,
-                                  self.species[self.atom], etypes,
-                                  self.threebody_cutoff,
-                                  self.threebody_cutoff_list,
-                                  self.nspecie, self.specie_mask,
-                                  self.cut3b_mask)
->>>>>>> cd79a0fd
             self.bond_array_3 = bond_array_3
             self.cross_bond_inds = cross_bond_inds
             self.cross_bond_dists = cross_bond_dists
@@ -246,7 +218,6 @@
 
         # if 3 cutoffs are given, create many-body arrays
         if self.nmanybody > 0:
-<<<<<<< HEAD
             self.q_array, self.q_neigh_array, self.q_grads, \
                 self.q_neigh_grads, self.unique_species, self.etypes_mb = \
                 get_m2_body_arrays(
@@ -254,16 +225,6 @@
                     self.manybody_cutoff_list, self.species, self.sweep_array,
                     self.nspecie, self.specie_mask, self.manybody_mask,
                     cf.quadratic_cutoff)
-=======
-            self.q_array, self.q_neigh_array, self.q_grads, self.q_neigh_grads, \
-            self.unique_species, self.etypes_mb = \
-                get_m2_body_arrays(self.positions, self.atom, self.cell,
-                                   self.manybody_cutoff,
-                                   self.manybody_cutoff_list,
-                                   self.species, self.sweep_array,
-                                   self.nspecie, self.specie_mask,
-                                   self.manybody_mask, cf.quadratic_cutoff)
->>>>>>> cd79a0fd
 
     def as_dict(self, include_structure: bool = False):
         """
@@ -315,13 +276,8 @@
 
         cutoffs_mask = dictionary.get('cutoffs_mask', None)
 
-<<<<<<< HEAD
         return AtomicEnvironment(
             struc, index, cutoffs, cutoffs_mask=cutoffs_mask)
-=======
-        return AtomicEnvironment(struc, index, cutoffs,
-                                 cutoffs_mask=cutoffs_mask)
->>>>>>> cd79a0fd
 
     def __str__(self):
         atom_type = self.ctype
