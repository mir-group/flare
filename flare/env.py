"""The :class:`AtomicEnvironment` object stores information about the local
environment of an atom. :class:`AtomicEnvironment` objects are inputs to the
2-, 3-, and 2+3-body kernels."""
import numpy as np
<<<<<<< HEAD
from math import sqrt, ceil
from numba import njit
=======
from copy import deepcopy
from math import ceil
>>>>>>> 278f270d
from flare.struc import Structure
from flare.parameters import Parameters
import flare.kernels.cutoffs as cf
from flare.utils.env_getarray import get_2_body_arrays, get_3_body_arrays,\
    get_m2_body_arrays, get_m3_body_arrays

class AtomicEnvironment:
    """Contains information about the local environment of an atom,
    including arrays of pair and triplet distances and the chemical
    species of atoms in the environment.

    :param structure: Structure of atoms.
    :type structure: struc.Structure
    :param atom: Index of the atom in the structure.
    :type atom: int
    :param cutoffs: 2- and 3-body cutoff radii. 2-body if one cutoff is
    given, 2+3-body if two are passed.
    :type cutoffs: np.ndarray
    :param cutoffs_mask: a dictionary to store multiple cutoffs if neede
                         it should be exactly the same as the hyps mask
    :type cutoffs_mask: dict

    The cutoffs_mask allows the user to define multiple cutoffs for different
    bonds, triples, and many body interaction. This dictionary should be
    consistent with the hyps_mask used in the GuassianProcess object.

    * specie_mask: 118-long integer array descirbing which elements belong to
                 like groups for determining which bond hyperparameters to use.
                 For instance, [0,0,1,1,0 ...] assigns H to group 0, He and
                 Li to group 1, and Be to group 0 (the 0th register is ignored).
    * nspecie: Integer, number of different species groups (equal to number of
             unique values in specie_mask).
    * ntwobody: Integer, number of different hyperparameter/cutoff sets to associate with
             different 2-body pairings of atoms in groups defined in specie_mask.
    * twobody_mask: Array of length nspecie^2, which describes the cutoff to
                 associate with different pairings of species types. For example, if there
                 are atoms of type 0 and 1, then twobody_mask defines which cutoff
                 to use for parings [0-0, 0-1, 1-0, 1-1]: if we wanted cutoff0 for
                 0-0 parings and set 1 for 0-1 and 1-1 pairings, then we would make
                 twobody_mask [0, 1, 1, 1].
    * twobody_cutoff_list: Array of length ntwobody, which stores the cutoff used for different
                 types of bonds defined in twobody_mask
    * ncut3b:    Integer, number of different cutoffs sets to associate
                 with different 3-body pariings of atoms in groups defined in specie_mask.
    * cut3b_mask: Array of length nspecie^2, which describes the cutoff to
                 associate with different bond types in triplets. For example, in a triplet
                 (C, O, H) , there are three cutoffs. Cutoffs for CH bond, CO bond and OH bond.
                 If C and O are associate with atom group 1 in specie_mask and H are associate with
                 group 0 in specie_mask, the cut3b_mask[1*nspecie+0] determines the C/O-H bond cutoff,
                 and cut3b_mask[1*nspecie+1] determines the C-O bond cutoff. If we want the
                 former one to use the 1st cutoff in threebody_cutoff_list and the later to use the 2nd cutoff
                 in threebody_cutoff_list, the cut3b_mask should be [0, 0, 0, 1]
    * threebody_cutoff_list: Array of length ncut3b, which stores the cutoff used for different
                 types of bonds in triplets.
    * nmanybody :      Integer, number of different cutoffs set to associate with different coordination
                 numbers
    * manybody_mask:   similar to twobody_mask and cut3b_mask.
    * manybody_cutoff_list: Array of length nmanybody, stores the cutoff used for different many body terms

    Examples can be found at the end of in tests/test_env.py

    """

    all_kernel_types = ['twobody', 'threebody', 'manybody']
    ndim = {'twobody': 2, 'threebody': 3, 'manybody': 2, 'cut3b': 2}

    def __init__(self, structure: Structure, atom: int, cutoffs, cutoffs_mask=None):

        self.structure = structure
        self.positions = structure.wrapped_positions
        self.cell = structure.cell
        self.species = structure.coded_species

<<<<<<< HEAD
        # Set the sweep array based on the max cutoff.
        sweep_val = ceil(np.max(cutoffs) / structure.max_cutoff)
=======
        # backward compatability
        if not isinstance(cutoffs, dict):
            newcutoffs = {'twobody':cutoffs[0]}
            if len(cutoffs)>1:
                newcutoffs['threebody'] = cutoffs[1]
            if len(cutoffs)>2:
                newcutoffs['manybody'] = cutoffs[2]
            cutoffs = newcutoffs

        if cutoffs_mask is None:
            cutoffs_mask = {'cutoffs': cutoffs}
        elif cutoffs is not None:
            cutoffs_mask['cutoffs'] = deepcopy(cutoffs)

        # Set the sweep array based on the max cutoff.
        sweep_val = ceil(np.max(list(cutoffs.values())) / structure.max_cutoff)
>>>>>>> 278f270d
        self.sweep_val = sweep_val
        self.sweep_array = np.arange(-sweep_val, sweep_val + 1, 1)

        self.atom = atom
        self.ctype = structure.coded_species[atom]


        self.twobody_cutoff = 0
        self.threebody_cutoff = 0
        self.manybody_cutoff = 0

        self.ntwobody = 1
        self.ncut3b = 0
        self.nmanybody = 0

        self.nspecie = 1
        self.specie_mask = None
        self.twobody_mask = None
        self.threebody_mask = None
        self.manybody_mask = None
        self.twobody_cutoff_list = None
        self.threebody_cutoff_list = None
        self.manybody_cutoff_list = None

        self.setup_mask(cutoffs_mask)

        assert self.threebody_cutoff <= self.twobody_cutoff, \
            "2b cutoff has to be larger than 3b cutoff"
        # # TO DO, once the mb function is updated to use the bond_array_2
        # # this block should be activated.
        # assert self.manybody_cutoff <= self.twobody_cutoff, \
        #         "mb cutoff has to be larger than mb cutoff"

        self.compute_env()

    def setup_mask(self, cutoffs_mask):

        self.cutoffs_mask = deepcopy(cutoffs_mask)
        self.cutoffs = cutoffs_mask['cutoffs']

        for kernel in AtomicEnvironment.all_kernel_types:
            ndim = AtomicEnvironment.ndim[kernel]
            if kernel in self.cutoffs:
                setattr(self, kernel+'_cutoff', self.cutoffs[kernel])

        if (self.twobody_cutoff == 0):
            self.twobody_cutoff = np.max([self.threebody_cutoff, self.manybody_cutoff])
            self.cutoffs['twobody'] = self.twobody_cutoff

        self.nspecie = cutoffs_mask.get('nspecie', 1)
        if 'specie_mask' in cutoffs_mask:
            self.specie_mask = np.array(cutoffs_mask['specie_mask'], dtype=np.int)

        for kernel in AtomicEnvironment.all_kernel_types:
            ndim = AtomicEnvironment.ndim[kernel]
            if kernel in self.cutoffs:
                setattr(self, kernel+'_cutoff', self.cutoffs[kernel])
                setattr(self, 'n'+kernel, 1)
                if kernel != 'threebody':
                    name_list = [kernel+'_cutoff_list',
                                 'n'+kernel, kernel+'_mask']
                    for name in name_list:
                        if name in cutoffs_mask:
                            setattr(self, name, cutoffs_mask[name])
                else:
                    self.ncut3b = cutoffs_mask.get('ncut3b', 1)
                    self.cut3b_mask = cutoffs_mask.get('cut3b_mask', None)
                    if 'threebody_cutoff_list' in cutoffs_mask:
                        self.threebody_cutoff_list = np.array(cutoffs_mask['threebody_cutoff_list'], dtype=np.float)

    def compute_env(self):

        # get 2-body arrays
<<<<<<< HEAD
        bond_array_2, bond_positions_2, etypes = \
            get_2_body_arrays(self.positions, self.atom, self.cell,
                              self.cutoffs[0], self.species, self.sweep_array)
        self.bond_array_2 = bond_array_2
        self.etypes = etypes
=======
        if (self.ntwobody >= 1):
            bond_array_2, bond_positions_2, etypes, bond_inds = \
                get_2_body_arrays(self.positions, self.atom, self.cell, self.twobody_cutoff,
                                  self.twobody_cutoff_list, self.species, self.sweep_array,
                                  self.nspecie, self.specie_mask, self.twobody_mask)

            self.bond_array_2 = bond_array_2
            self.etypes = etypes
            self.bond_inds = bond_inds
>>>>>>> 278f270d

        # if 2 cutoffs are given, create 3-body arrays
        if self.ncut3b > 0:
            bond_array_3, cross_bond_inds, cross_bond_dists, triplet_counts = \
                get_3_body_arrays(bond_array_2, bond_positions_2,
<<<<<<< HEAD
                                  self.cutoffs[1])
=======
                                  self.species[self.atom], etypes, self.threebody_cutoff,
                                  self.threebody_cutoff_list,
                                  self.nspecie, self.specie_mask, self.cut3b_mask)
>>>>>>> 278f270d
            self.bond_array_3 = bond_array_3
            self.cross_bond_inds = cross_bond_inds
            self.cross_bond_dists = cross_bond_dists
            self.triplet_counts = triplet_counts

        # if 3 cutoffs are given, create many-body arrays
<<<<<<< HEAD
        if len(self.cutoffs) > 2:
            self.bond_array_mb, self.neigh_dists_mb, self.num_neighs_mb, \
                self.etype_mb, self.bond_array_mb_etypes = \
                get_m_body_arrays(self.positions, self.atom,
                                  self.cell, self.cutoffs[2],
                                  self.species, self.sweep_array)
        else:
            self.bond_array_mb = None
            self.neigh_dists_mb = None
            self.num_neighs_mb = None
            self.etype_mb = None
=======
        if self.nmanybody > 0:
            self.q_array, self.q_neigh_array, self.q_grads, self.q_neigh_grads, \
                self.unique_species, self.etypes_mb = \
                get_m2_body_arrays(self.positions, self.atom, self.cell,
                                  self.manybody_cutoff, self.manybody_cutoff_list,
                                  self.species, self.sweep_array,
                                  self.nspecie, self.specie_mask,
                                  self.manybody_mask, cf.quadratic_cutoff)
>>>>>>> 278f270d

    def as_dict(self):
        """
        Returns Atomic Environment object as a dictionary for serialization
        purposes. Does not include the structure to avoid redundant
        information.
        :return:
        """
        # TODO write serialization method for structure
        # so that the removal of the structure is not messed up
        # by JSON serialization
        dictionary = dict(vars(self))
        dictionary['object'] = 'AtomicEnvironment'
        dictionary['forces'] = self.structure.forces
        dictionary['cutoffs_mask'] = self.cutoffs_mask

        del dictionary['structure']

        return dictionary

    @staticmethod
    def from_dict(dictionary):
        """
        Loads in atomic environment object from a dictionary which was
        serialized by the to_dict method.

        :param dictionary: Dictionary describing atomic environment.
        """
        # TODO Instead of re-computing 2 and 3 body environment,
        # directly load in, this would be much more efficient

        struc = Structure(cell=np.array(dictionary['cell']),
                          positions=dictionary['positions'],
                          species=dictionary['species'])
        index = dictionary['atom']

        if dictionary.get('cutoffs') is not None:
            cutoffs = dictionary['cutoffs']
        else:
<<<<<<< HEAD
            cutoffs = []
            for cutoff in ['cutoff_2', 'cutoff_3', 'cutoff_mb']:
                if dictionary.get(cutoff):
                    cutoffs.append(dictionary[cutoff])
=======
            cutoffs = {}

        cutoffs_mask = dictionary.get('cutoffs_mask', None)
>>>>>>> 278f270d

        return AtomicEnvironment(struc, index, cutoffs, cutoffs_mask=cutoffs_mask)

    def __str__(self):
        atom_type = self.ctype
        neighbor_types = self.etypes
        n_neighbors = len(self.bond_array_2)
        string = 'Atomic Env. of Type {} surrounded by {} atoms '\
                 'of Types {}'.format(atom_type, n_neighbors,
                                      sorted(list(set(neighbor_types))))

<<<<<<< HEAD
@njit
def get_2_body_arrays(positions: np.ndarray, atom: int, cell: np.ndarray,
                      cutoff_2: float, species: np.ndarray, sweep: np.ndarray):
    """Returns distances, coordinates, and species of atoms in the 2-body
    local environment. This method is implemented outside the AtomicEnvironment
    class to allow for njit acceleration with Numba.

    :param positions: Positions of atoms in the structure.
    :type positions: np.ndarray
    :param atom: Index of the central atom of the local environment.
    :type atom: int
    :param cell: 3x3 array whose rows are the Bravais lattice vectors of the
        cell.
    :type cell: np.ndarray
    :param cutoff_2: 2-body cutoff radius.
    :type cutoff_2: float
    :param species: Numpy array of species represented by their atomic numbers.
    :type species: np.ndarray
    :return: Tuple of arrays describing pairs of atoms in the 2-body local
     environment.

     bond_array_2: Array containing the distances and relative
     coordinates of atoms in the 2-body local environment. First column
     contains distances, remaining columns contain Cartesian coordinates
     divided by the distance (with the origin defined as the position of the
     central atom). The rows are sorted by distance from the central atom.

     bond_positions_2: Coordinates of atoms in the 2-body local environment.

     etypes: Species of atoms in the 2-body local environment represented by
     their atomic number.
    :rtype: np.ndarray, np.ndarray, np.ndarray
    """

    noa = len(positions)
    pos_atom = positions[atom]
    super_count = sweep.shape[0]**3
    coords = np.zeros((noa, 3, super_count))
    dists = np.zeros((noa, super_count))
    cutoff_count = 0

    vec1 = cell[0]
    vec2 = cell[1]
    vec3 = cell[2]

    # record distances and positions of images
    for n in range(noa):
        diff_curr = positions[n] - pos_atom
        im_count = 0
        for s1 in sweep:
            for s2 in sweep:
                for s3 in sweep:
                    im = diff_curr + s1 * vec1 + s2 * vec2 + s3 * vec3
                    dist = sqrt(im[0] * im[0] + im[1] * im[1] + im[2] * im[2])
                    if (dist < cutoff_2) and (dist != 0):
                        dists[n, im_count] = dist
                        coords[n, :, im_count] = im
                        cutoff_count += 1
                    im_count += 1

    # create 2-body bond array
    bond_array_2 = np.zeros((cutoff_count, 4), dtype=np.float64)
    bond_positions_2 = np.zeros((cutoff_count, 3), dtype=np.float64)
    etypes = np.zeros(cutoff_count, dtype=np.int8)
    bond_count = 0

    for m in range(noa):
        spec_curr = species[m]
        for n in range(super_count):
            dist_curr = dists[m, n]
            if (dist_curr < cutoff_2) and (dist_curr != 0):
                coord = coords[m, :, n]
                bond_array_2[bond_count, 0] = dist_curr
                bond_array_2[bond_count, 1:4] = coord / dist_curr
                bond_positions_2[bond_count, :] = coord
                etypes[bond_count] = spec_curr
                bond_count += 1

    # sort by distance
    sort_inds = bond_array_2[:, 0].argsort()
    bond_array_2 = bond_array_2[sort_inds]
    bond_positions_2 = bond_positions_2[sort_inds]
    etypes = etypes[sort_inds]

    return bond_array_2, bond_positions_2, etypes


@njit
def get_2_body_arrays_ind(positions, atom: int, cell, cutoff_2: float,
                          species: np.ndarray):
    """Returns distances, coordinates, species of atoms, and indexes of
        neighbors in the 2-body local environment. This method is implemented
        outside the AtomicEnvironment class to allow for njit acceleration
        with Numba.

    :param positions: Positions of atoms in the structure.
    :type positions: np.ndarray
    :param atom: Index of the central atom of the local environment.
    :type atom: int
    :param cell: 3x3 array whose rows are the Bravais lattice vectors of the
        cell.
    :type cell: np.ndarray
    :param cutoff_2: 2-body cutoff radius.
    :type cutoff_2: float
    :param species: Numpy array of species represented by their atomic numbers.
    :type species: np.ndarray
    :return: Tuple of arrays describing pairs of atoms in the 2-body local
     environment.

     bond_array_2: Array containing the distances and relative
     coordinates of atoms in the 2-body local environment. First column
     contains distances, remaining columns contain Cartesian coordinates
     divided by the distance (with the origin defined as the position of the
     central atom). The rows are sorted by distance from the central atom.

     bond_positions_2: Coordinates of atoms in the 2-body local environment.

     etypes: Species of atoms in the 2-body local environment represented by
     their atomic number.

     bond_indexes: Structure indexes of atoms in the local environment.

    :rtype: np.ndarray, np.ndarray, np.ndarray, np.ndarray
    """
    noa = len(positions)
    pos_atom = positions[atom]
    coords = np.zeros((noa, 3, 27), dtype=np.float64)
    dists = np.zeros((noa, 27), dtype=np.float64)
    cutoff_count = 0
    super_sweep = np.array([-1, 0, 1], dtype=np.float64)

    vec1 = cell[0]
    vec2 = cell[1]
    vec3 = cell[2]

    # record distances and positions of images
    for n in range(noa):
        diff_curr = positions[n] - pos_atom
        im_count = 0
        for s1 in super_sweep:
            for s2 in super_sweep:
                for s3 in super_sweep:
                    im = diff_curr + s1 * vec1 + s2 * vec2 + s3 * vec3
                    dist = sqrt(im[0] * im[0] + im[1] * im[1] + im[2] * im[2])
                    if (dist < cutoff_2) and (dist != 0):
                        dists[n, im_count] = dist
                        coords[n, :, im_count] = im
                        cutoff_count += 1
                    im_count += 1

    # create 2-body bond array
    bond_indexes = np.zeros(cutoff_count, dtype=np.int8)
    bond_array_2 = np.zeros((cutoff_count, 4), dtype=np.float64)
    bond_positions_2 = np.zeros((cutoff_count, 3), dtype=np.float64)
    etypes = np.zeros(cutoff_count, dtype=np.int8)
    bond_count = 0

    for m in range(noa):
        spec_curr = species[m]
        for n in range(27):
            dist_curr = dists[m, n]
            if (dist_curr < cutoff_2) and (dist_curr != 0):
                coord = coords[m, :, n]
                bond_array_2[bond_count, 0] = dist_curr
                bond_array_2[bond_count, 1:4] = coord / dist_curr
                bond_positions_2[bond_count, :] = coord
                etypes[bond_count] = spec_curr
                bond_indexes[bond_count] = m
                bond_count += 1

    # sort by distance
    sort_inds = bond_array_2[:, 0].argsort()
    bond_array_2 = bond_array_2[sort_inds]
    bond_positions_2 = bond_positions_2[sort_inds]
    bond_indexes = bond_indexes[sort_inds]
    etypes = etypes[sort_inds]

    return bond_array_2, bond_positions_2, etypes, bond_indexes


@njit
def get_3_body_arrays(bond_array_2, bond_positions_2, cutoff_3: float):
    """Returns distances and coordinates of triplets of atoms in the
    3-body local environment.

    :param bond_array_2: 2-body bond array.
    :type bond_array_2: np.ndarray
    :param bond_positions_2: Coordinates of atoms in the 2-body local
     environment.
    :type bond_positions_2: np.ndarray
    :param cutoff_3: 3-body cutoff radius.
    :type cutoff_3: float
    :return: Tuple of 4 arrays describing triplets of atoms in the 3-body local
     environment.

     bond_array_3: Array containing the distances and relative
     coordinates of atoms in the 3-body local environment. First column
     contains distances, remaining columns contain Cartesian coordinates
     divided by the distance (with the origin defined as the position of the
     central atom). The rows are sorted by distance from the central atom.

     cross_bond_inds: Two dimensional array whose row m contains the indices
     of atoms n > m that are within a distance cutoff_3 of both atom n and the
     central atom.

     cross_bond_dists: Two dimensional array whose row m contains the
     distances from atom m of atoms n > m that are within a distance cutoff_3
     of both atom n and the central atom.

     triplet_counts: One dimensional array of integers whose entry m is the
     number of atoms that are within a distance cutoff_3 of atom m.

    :rtype: (np.ndarray, np.ndarray, np.ndarray, np.ndarray)
    """

    # get 3-body bond array
    ind_3 = -1
    noa = bond_array_2.shape[0]
    for count, dist in enumerate(bond_array_2[:, 0]):
        if dist > cutoff_3:
            ind_3 = count
            break
    if ind_3 == -1:
        ind_3 = noa

    bond_array_3 = bond_array_2[0:ind_3, :]
    bond_positions_3 = bond_positions_2[0:ind_3, :]

    # get cross bond array
    cross_bond_inds = np.zeros((ind_3, ind_3), dtype=np.int8) - 1
    cross_bond_dists = np.zeros((ind_3, ind_3), dtype=np.float64)
    triplet_counts = np.zeros(ind_3, dtype=np.int8)
    for m in range(ind_3):
        pos1 = bond_positions_3[m]
        count = m + 1
        trips = 0
        for n in range(m + 1, ind_3):
            pos2 = bond_positions_3[n]
            diff = pos2 - pos1
            dist_curr = sqrt(
                diff[0] * diff[0] + diff[1] * diff[1] + diff[2] * diff[2])

            if dist_curr < cutoff_3:
                cross_bond_inds[m, count] = n
                cross_bond_dists[m, count] = dist_curr
                count += 1
                trips += 1
        triplet_counts[m] = trips

    return bond_array_3, cross_bond_inds, cross_bond_dists, triplet_counts


@njit
def get_m_body_arrays(positions, atom: int, cell, cutoff_mb: float, species,
                      sweep: np.ndarray):
    """Returns distances, and species of atoms in the many-body local
        environment, and returns distances and numbers of neighbours for atoms
        in the one many-body local environment. This method is implemented
        outside the AtomicEnvironment class to allow for njit acceleration
        with Numba.

    :param positions: Positions of atoms in the structure.
    :type positions: np.ndarray
    :param atom: Index of the central atom of the local environment.
    :type atom: int
    :param cell: 3x3 array whose rows are the Bravais lattice vectors of the
        cell.
    :type cell: np.ndarray
    :param cutoff_mb: 2-body cutoff radius.
    :type cutoff_mb: float
    :param species: Numpy array of species represented by their atomic numbers.
    :type species: np.ndarray
    :param indexes: Boolean indicating whether indexes of neighbours are
        returned
    :type indexes: boolean
    :return: Tuple of arrays describing pairs of atoms in the 2-body local
     environment.

     bond_array_mb: Array containing the distances and relative
     coordinates of atoms in the 2-body local environment. First column
     contains distances, remaining columns contain Cartesian coordinates
     divided by the distance (with the origin defined as the position of the
     central atom). The rows are sorted by distance from the central atom.

     etypes: Species of atoms in the 2-body local environment represented by
     their atomic number.

     neigh_dists_mb: Matrix padded with zero values of distances
     of neighbours for the atoms in the local environment.

     num_neighs_mb: number of neighbours of each atom in the local environment

     etypes_mb_array: species of neighbours of each atom in the local
        environment

    :rtype: np.ndarray, np.ndarray, np.ndarray, np.ndarray
    """
    # TODO: this can be probably improved using stored arrays, redundant calls
    #  to get_2_body_arrays
    # Get distances, positions, species and indexes of neighbouring atoms
    bond_array_mb, __, etypes, bond_inds = get_2_body_arrays_ind(
        positions, atom, cell, cutoff_mb, species)

    # For each neighbouring atom, get distances in its neighbourhood
    neighbouring_dists = []
    neighbouring_etypes = []
    max_neighbours = 0
    for m in bond_inds:
        neighbour_bond_array_2, ___, etypes_mb = \
            get_2_body_arrays(positions, m, cell, cutoff_mb, species, sweep)
        neighbouring_dists.append(neighbour_bond_array_2[:, 0])
        neighbouring_etypes.append(etypes_mb)
        if len(neighbour_bond_array_2[:, 0]) > max_neighbours:
            max_neighbours = len(neighbour_bond_array_2[:, 0])

    # Transform list of distances into Numpy array
    neigh_dists_mb = \
        np.zeros((len(bond_inds), max_neighbours), dtype=np.float64)
    num_neighs_mb = np.zeros(len(bond_inds), dtype=np.int8)
    etypes_mb_array = np.zeros((len(bond_inds), max_neighbours), dtype=np.int8)
    for i in range(len(bond_inds)):
        num_neighs_mb[i] = len(neighbouring_dists[i])
        neigh_dists_mb[i, :num_neighs_mb[i]] = neighbouring_dists[i]
        etypes_mb_array[i, :num_neighs_mb[i]] = neighbouring_etypes[i]

    return bond_array_mb, neigh_dists_mb, num_neighs_mb, etypes_mb_array, \
        etypes


if __name__ == '__main__':
    pass
=======
        return string
>>>>>>> 278f270d
<|MERGE_RESOLUTION|>--- conflicted
+++ resolved
@@ -2,13 +2,8 @@
 environment of an atom. :class:`AtomicEnvironment` objects are inputs to the
 2-, 3-, and 2+3-body kernels."""
 import numpy as np
-<<<<<<< HEAD
-from math import sqrt, ceil
-from numba import njit
-=======
 from copy import deepcopy
 from math import ceil
->>>>>>> 278f270d
 from flare.struc import Structure
 from flare.parameters import Parameters
 import flare.kernels.cutoffs as cf
@@ -82,10 +77,6 @@
         self.cell = structure.cell
         self.species = structure.coded_species
 
-<<<<<<< HEAD
-        # Set the sweep array based on the max cutoff.
-        sweep_val = ceil(np.max(cutoffs) / structure.max_cutoff)
-=======
         # backward compatability
         if not isinstance(cutoffs, dict):
             newcutoffs = {'twobody':cutoffs[0]}
@@ -102,7 +93,6 @@
 
         # Set the sweep array based on the max cutoff.
         sweep_val = ceil(np.max(list(cutoffs.values())) / structure.max_cutoff)
->>>>>>> 278f270d
         self.sweep_val = sweep_val
         self.sweep_array = np.arange(-sweep_val, sweep_val + 1, 1)
 
@@ -176,13 +166,6 @@
     def compute_env(self):
 
         # get 2-body arrays
-<<<<<<< HEAD
-        bond_array_2, bond_positions_2, etypes = \
-            get_2_body_arrays(self.positions, self.atom, self.cell,
-                              self.cutoffs[0], self.species, self.sweep_array)
-        self.bond_array_2 = bond_array_2
-        self.etypes = etypes
-=======
         if (self.ntwobody >= 1):
             bond_array_2, bond_positions_2, etypes, bond_inds = \
                 get_2_body_arrays(self.positions, self.atom, self.cell, self.twobody_cutoff,
@@ -192,38 +175,20 @@
             self.bond_array_2 = bond_array_2
             self.etypes = etypes
             self.bond_inds = bond_inds
->>>>>>> 278f270d
 
         # if 2 cutoffs are given, create 3-body arrays
         if self.ncut3b > 0:
             bond_array_3, cross_bond_inds, cross_bond_dists, triplet_counts = \
                 get_3_body_arrays(bond_array_2, bond_positions_2,
-<<<<<<< HEAD
-                                  self.cutoffs[1])
-=======
                                   self.species[self.atom], etypes, self.threebody_cutoff,
                                   self.threebody_cutoff_list,
                                   self.nspecie, self.specie_mask, self.cut3b_mask)
->>>>>>> 278f270d
             self.bond_array_3 = bond_array_3
             self.cross_bond_inds = cross_bond_inds
             self.cross_bond_dists = cross_bond_dists
             self.triplet_counts = triplet_counts
 
         # if 3 cutoffs are given, create many-body arrays
-<<<<<<< HEAD
-        if len(self.cutoffs) > 2:
-            self.bond_array_mb, self.neigh_dists_mb, self.num_neighs_mb, \
-                self.etype_mb, self.bond_array_mb_etypes = \
-                get_m_body_arrays(self.positions, self.atom,
-                                  self.cell, self.cutoffs[2],
-                                  self.species, self.sweep_array)
-        else:
-            self.bond_array_mb = None
-            self.neigh_dists_mb = None
-            self.num_neighs_mb = None
-            self.etype_mb = None
-=======
         if self.nmanybody > 0:
             self.q_array, self.q_neigh_array, self.q_grads, self.q_neigh_grads, \
                 self.unique_species, self.etypes_mb = \
@@ -232,7 +197,6 @@
                                   self.species, self.sweep_array,
                                   self.nspecie, self.specie_mask,
                                   self.manybody_mask, cf.quadratic_cutoff)
->>>>>>> 278f270d
 
     def as_dict(self):
         """
@@ -272,16 +236,9 @@
         if dictionary.get('cutoffs') is not None:
             cutoffs = dictionary['cutoffs']
         else:
-<<<<<<< HEAD
-            cutoffs = []
-            for cutoff in ['cutoff_2', 'cutoff_3', 'cutoff_mb']:
-                if dictionary.get(cutoff):
-                    cutoffs.append(dictionary[cutoff])
-=======
             cutoffs = {}
 
         cutoffs_mask = dictionary.get('cutoffs_mask', None)
->>>>>>> 278f270d
 
         return AtomicEnvironment(struc, index, cutoffs, cutoffs_mask=cutoffs_mask)
 
@@ -293,338 +250,4 @@
                  'of Types {}'.format(atom_type, n_neighbors,
                                       sorted(list(set(neighbor_types))))
 
-<<<<<<< HEAD
-@njit
-def get_2_body_arrays(positions: np.ndarray, atom: int, cell: np.ndarray,
-                      cutoff_2: float, species: np.ndarray, sweep: np.ndarray):
-    """Returns distances, coordinates, and species of atoms in the 2-body
-    local environment. This method is implemented outside the AtomicEnvironment
-    class to allow for njit acceleration with Numba.
-
-    :param positions: Positions of atoms in the structure.
-    :type positions: np.ndarray
-    :param atom: Index of the central atom of the local environment.
-    :type atom: int
-    :param cell: 3x3 array whose rows are the Bravais lattice vectors of the
-        cell.
-    :type cell: np.ndarray
-    :param cutoff_2: 2-body cutoff radius.
-    :type cutoff_2: float
-    :param species: Numpy array of species represented by their atomic numbers.
-    :type species: np.ndarray
-    :return: Tuple of arrays describing pairs of atoms in the 2-body local
-     environment.
-
-     bond_array_2: Array containing the distances and relative
-     coordinates of atoms in the 2-body local environment. First column
-     contains distances, remaining columns contain Cartesian coordinates
-     divided by the distance (with the origin defined as the position of the
-     central atom). The rows are sorted by distance from the central atom.
-
-     bond_positions_2: Coordinates of atoms in the 2-body local environment.
-
-     etypes: Species of atoms in the 2-body local environment represented by
-     their atomic number.
-    :rtype: np.ndarray, np.ndarray, np.ndarray
-    """
-
-    noa = len(positions)
-    pos_atom = positions[atom]
-    super_count = sweep.shape[0]**3
-    coords = np.zeros((noa, 3, super_count))
-    dists = np.zeros((noa, super_count))
-    cutoff_count = 0
-
-    vec1 = cell[0]
-    vec2 = cell[1]
-    vec3 = cell[2]
-
-    # record distances and positions of images
-    for n in range(noa):
-        diff_curr = positions[n] - pos_atom
-        im_count = 0
-        for s1 in sweep:
-            for s2 in sweep:
-                for s3 in sweep:
-                    im = diff_curr + s1 * vec1 + s2 * vec2 + s3 * vec3
-                    dist = sqrt(im[0] * im[0] + im[1] * im[1] + im[2] * im[2])
-                    if (dist < cutoff_2) and (dist != 0):
-                        dists[n, im_count] = dist
-                        coords[n, :, im_count] = im
-                        cutoff_count += 1
-                    im_count += 1
-
-    # create 2-body bond array
-    bond_array_2 = np.zeros((cutoff_count, 4), dtype=np.float64)
-    bond_positions_2 = np.zeros((cutoff_count, 3), dtype=np.float64)
-    etypes = np.zeros(cutoff_count, dtype=np.int8)
-    bond_count = 0
-
-    for m in range(noa):
-        spec_curr = species[m]
-        for n in range(super_count):
-            dist_curr = dists[m, n]
-            if (dist_curr < cutoff_2) and (dist_curr != 0):
-                coord = coords[m, :, n]
-                bond_array_2[bond_count, 0] = dist_curr
-                bond_array_2[bond_count, 1:4] = coord / dist_curr
-                bond_positions_2[bond_count, :] = coord
-                etypes[bond_count] = spec_curr
-                bond_count += 1
-
-    # sort by distance
-    sort_inds = bond_array_2[:, 0].argsort()
-    bond_array_2 = bond_array_2[sort_inds]
-    bond_positions_2 = bond_positions_2[sort_inds]
-    etypes = etypes[sort_inds]
-
-    return bond_array_2, bond_positions_2, etypes
-
-
-@njit
-def get_2_body_arrays_ind(positions, atom: int, cell, cutoff_2: float,
-                          species: np.ndarray):
-    """Returns distances, coordinates, species of atoms, and indexes of
-        neighbors in the 2-body local environment. This method is implemented
-        outside the AtomicEnvironment class to allow for njit acceleration
-        with Numba.
-
-    :param positions: Positions of atoms in the structure.
-    :type positions: np.ndarray
-    :param atom: Index of the central atom of the local environment.
-    :type atom: int
-    :param cell: 3x3 array whose rows are the Bravais lattice vectors of the
-        cell.
-    :type cell: np.ndarray
-    :param cutoff_2: 2-body cutoff radius.
-    :type cutoff_2: float
-    :param species: Numpy array of species represented by their atomic numbers.
-    :type species: np.ndarray
-    :return: Tuple of arrays describing pairs of atoms in the 2-body local
-     environment.
-
-     bond_array_2: Array containing the distances and relative
-     coordinates of atoms in the 2-body local environment. First column
-     contains distances, remaining columns contain Cartesian coordinates
-     divided by the distance (with the origin defined as the position of the
-     central atom). The rows are sorted by distance from the central atom.
-
-     bond_positions_2: Coordinates of atoms in the 2-body local environment.
-
-     etypes: Species of atoms in the 2-body local environment represented by
-     their atomic number.
-
-     bond_indexes: Structure indexes of atoms in the local environment.
-
-    :rtype: np.ndarray, np.ndarray, np.ndarray, np.ndarray
-    """
-    noa = len(positions)
-    pos_atom = positions[atom]
-    coords = np.zeros((noa, 3, 27), dtype=np.float64)
-    dists = np.zeros((noa, 27), dtype=np.float64)
-    cutoff_count = 0
-    super_sweep = np.array([-1, 0, 1], dtype=np.float64)
-
-    vec1 = cell[0]
-    vec2 = cell[1]
-    vec3 = cell[2]
-
-    # record distances and positions of images
-    for n in range(noa):
-        diff_curr = positions[n] - pos_atom
-        im_count = 0
-        for s1 in super_sweep:
-            for s2 in super_sweep:
-                for s3 in super_sweep:
-                    im = diff_curr + s1 * vec1 + s2 * vec2 + s3 * vec3
-                    dist = sqrt(im[0] * im[0] + im[1] * im[1] + im[2] * im[2])
-                    if (dist < cutoff_2) and (dist != 0):
-                        dists[n, im_count] = dist
-                        coords[n, :, im_count] = im
-                        cutoff_count += 1
-                    im_count += 1
-
-    # create 2-body bond array
-    bond_indexes = np.zeros(cutoff_count, dtype=np.int8)
-    bond_array_2 = np.zeros((cutoff_count, 4), dtype=np.float64)
-    bond_positions_2 = np.zeros((cutoff_count, 3), dtype=np.float64)
-    etypes = np.zeros(cutoff_count, dtype=np.int8)
-    bond_count = 0
-
-    for m in range(noa):
-        spec_curr = species[m]
-        for n in range(27):
-            dist_curr = dists[m, n]
-            if (dist_curr < cutoff_2) and (dist_curr != 0):
-                coord = coords[m, :, n]
-                bond_array_2[bond_count, 0] = dist_curr
-                bond_array_2[bond_count, 1:4] = coord / dist_curr
-                bond_positions_2[bond_count, :] = coord
-                etypes[bond_count] = spec_curr
-                bond_indexes[bond_count] = m
-                bond_count += 1
-
-    # sort by distance
-    sort_inds = bond_array_2[:, 0].argsort()
-    bond_array_2 = bond_array_2[sort_inds]
-    bond_positions_2 = bond_positions_2[sort_inds]
-    bond_indexes = bond_indexes[sort_inds]
-    etypes = etypes[sort_inds]
-
-    return bond_array_2, bond_positions_2, etypes, bond_indexes
-
-
-@njit
-def get_3_body_arrays(bond_array_2, bond_positions_2, cutoff_3: float):
-    """Returns distances and coordinates of triplets of atoms in the
-    3-body local environment.
-
-    :param bond_array_2: 2-body bond array.
-    :type bond_array_2: np.ndarray
-    :param bond_positions_2: Coordinates of atoms in the 2-body local
-     environment.
-    :type bond_positions_2: np.ndarray
-    :param cutoff_3: 3-body cutoff radius.
-    :type cutoff_3: float
-    :return: Tuple of 4 arrays describing triplets of atoms in the 3-body local
-     environment.
-
-     bond_array_3: Array containing the distances and relative
-     coordinates of atoms in the 3-body local environment. First column
-     contains distances, remaining columns contain Cartesian coordinates
-     divided by the distance (with the origin defined as the position of the
-     central atom). The rows are sorted by distance from the central atom.
-
-     cross_bond_inds: Two dimensional array whose row m contains the indices
-     of atoms n > m that are within a distance cutoff_3 of both atom n and the
-     central atom.
-
-     cross_bond_dists: Two dimensional array whose row m contains the
-     distances from atom m of atoms n > m that are within a distance cutoff_3
-     of both atom n and the central atom.
-
-     triplet_counts: One dimensional array of integers whose entry m is the
-     number of atoms that are within a distance cutoff_3 of atom m.
-
-    :rtype: (np.ndarray, np.ndarray, np.ndarray, np.ndarray)
-    """
-
-    # get 3-body bond array
-    ind_3 = -1
-    noa = bond_array_2.shape[0]
-    for count, dist in enumerate(bond_array_2[:, 0]):
-        if dist > cutoff_3:
-            ind_3 = count
-            break
-    if ind_3 == -1:
-        ind_3 = noa
-
-    bond_array_3 = bond_array_2[0:ind_3, :]
-    bond_positions_3 = bond_positions_2[0:ind_3, :]
-
-    # get cross bond array
-    cross_bond_inds = np.zeros((ind_3, ind_3), dtype=np.int8) - 1
-    cross_bond_dists = np.zeros((ind_3, ind_3), dtype=np.float64)
-    triplet_counts = np.zeros(ind_3, dtype=np.int8)
-    for m in range(ind_3):
-        pos1 = bond_positions_3[m]
-        count = m + 1
-        trips = 0
-        for n in range(m + 1, ind_3):
-            pos2 = bond_positions_3[n]
-            diff = pos2 - pos1
-            dist_curr = sqrt(
-                diff[0] * diff[0] + diff[1] * diff[1] + diff[2] * diff[2])
-
-            if dist_curr < cutoff_3:
-                cross_bond_inds[m, count] = n
-                cross_bond_dists[m, count] = dist_curr
-                count += 1
-                trips += 1
-        triplet_counts[m] = trips
-
-    return bond_array_3, cross_bond_inds, cross_bond_dists, triplet_counts
-
-
-@njit
-def get_m_body_arrays(positions, atom: int, cell, cutoff_mb: float, species,
-                      sweep: np.ndarray):
-    """Returns distances, and species of atoms in the many-body local
-        environment, and returns distances and numbers of neighbours for atoms
-        in the one many-body local environment. This method is implemented
-        outside the AtomicEnvironment class to allow for njit acceleration
-        with Numba.
-
-    :param positions: Positions of atoms in the structure.
-    :type positions: np.ndarray
-    :param atom: Index of the central atom of the local environment.
-    :type atom: int
-    :param cell: 3x3 array whose rows are the Bravais lattice vectors of the
-        cell.
-    :type cell: np.ndarray
-    :param cutoff_mb: 2-body cutoff radius.
-    :type cutoff_mb: float
-    :param species: Numpy array of species represented by their atomic numbers.
-    :type species: np.ndarray
-    :param indexes: Boolean indicating whether indexes of neighbours are
-        returned
-    :type indexes: boolean
-    :return: Tuple of arrays describing pairs of atoms in the 2-body local
-     environment.
-
-     bond_array_mb: Array containing the distances and relative
-     coordinates of atoms in the 2-body local environment. First column
-     contains distances, remaining columns contain Cartesian coordinates
-     divided by the distance (with the origin defined as the position of the
-     central atom). The rows are sorted by distance from the central atom.
-
-     etypes: Species of atoms in the 2-body local environment represented by
-     their atomic number.
-
-     neigh_dists_mb: Matrix padded with zero values of distances
-     of neighbours for the atoms in the local environment.
-
-     num_neighs_mb: number of neighbours of each atom in the local environment
-
-     etypes_mb_array: species of neighbours of each atom in the local
-        environment
-
-    :rtype: np.ndarray, np.ndarray, np.ndarray, np.ndarray
-    """
-    # TODO: this can be probably improved using stored arrays, redundant calls
-    #  to get_2_body_arrays
-    # Get distances, positions, species and indexes of neighbouring atoms
-    bond_array_mb, __, etypes, bond_inds = get_2_body_arrays_ind(
-        positions, atom, cell, cutoff_mb, species)
-
-    # For each neighbouring atom, get distances in its neighbourhood
-    neighbouring_dists = []
-    neighbouring_etypes = []
-    max_neighbours = 0
-    for m in bond_inds:
-        neighbour_bond_array_2, ___, etypes_mb = \
-            get_2_body_arrays(positions, m, cell, cutoff_mb, species, sweep)
-        neighbouring_dists.append(neighbour_bond_array_2[:, 0])
-        neighbouring_etypes.append(etypes_mb)
-        if len(neighbour_bond_array_2[:, 0]) > max_neighbours:
-            max_neighbours = len(neighbour_bond_array_2[:, 0])
-
-    # Transform list of distances into Numpy array
-    neigh_dists_mb = \
-        np.zeros((len(bond_inds), max_neighbours), dtype=np.float64)
-    num_neighs_mb = np.zeros(len(bond_inds), dtype=np.int8)
-    etypes_mb_array = np.zeros((len(bond_inds), max_neighbours), dtype=np.int8)
-    for i in range(len(bond_inds)):
-        num_neighs_mb[i] = len(neighbouring_dists[i])
-        neigh_dists_mb[i, :num_neighs_mb[i]] = neighbouring_dists[i]
-        etypes_mb_array[i, :num_neighs_mb[i]] = neighbouring_etypes[i]
-
-    return bond_array_mb, neigh_dists_mb, num_neighs_mb, etypes_mb_array, \
-        etypes
-
-
-if __name__ == '__main__':
-    pass
-=======
-        return string
->>>>>>> 278f270d
+        return string