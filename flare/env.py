"""The :class:`AtomicEnvironment` object stores information about the local
environment of an atom. :class:`AtomicEnvironment` objects are inputs to the
2-, 3-, and 2+3-body kernels."""
import numpy as np
from math import sqrt, ceil
from numba import njit
from flare.struc import Structure
from flare.utils.mask_helper import HyperParameterMasking
from flare.kernels.kernels import coordination_number, q_value_mc
import flare.kernels.cutoffs as cf

class AtomicEnvironment:
    """Contains information about the local environment of an atom,
    including arrays of pair and triplet distances and the chemical
    species of atoms in the environment.

    :param structure: Structure of atoms.
    :type structure: struc.Structure
    :param atom: Index of the atom in the structure.
    :type atom: int
    :param cutoffs: 2- and 3-body cutoff radii. 2-body if one cutoff is
    given, 2+3-body if two are passed.
    :type cutoffs: np.ndarray
    :param cutoffs_mask: a dictionary to store multiple cutoffs if neede
                         it should be exactly the same as the hyps mask
    :type cutoffs_mask: dict

    The cutoffs_mask allows the user to define multiple cutoffs for different
    bonds, triples, and many body interaction. This dictionary should be
    consistent with the hyps_mask used in the GuassianProcess object.

    * specie_mask: 118-long integer array descirbing which elements belong to
                 like groups for determining which bond hyperparameters to use.
                 For instance, [0,0,1,1,0 ...] assigns H to group 0, He and
                 Li to group 1, and Be to group 0 (the 0th register is ignored).
    * nspecie: Integer, number of different species groups (equal to number of
             unique values in specie_mask).
    * nbond: Integer, number of different hyperparameter/cutoff sets to associate with
             different 2-body pairings of atoms in groups defined in specie_mask.
    * bond_mask: Array of length nspecie^2, which describes the cutoff to
                 associate with different pairings of species types. For example, if there
                 are atoms of type 0 and 1, then bond_mask defines which cutoff
                 to use for parings [0-0, 0-1, 1-0, 1-1]: if we wanted cutoff0 for
                 0-0 parings and set 1 for 0-1 and 1-1 pairings, then we would make
                 bond_mask [0, 1, 1, 1].
    * cutoff_2b: Array of length nbond, which stores the cutoff used for different
                 types of bonds defined in bond_mask
    * ncut3b:    Integer, number of different cutoffs sets to associate
                 with different 3-body pariings of atoms in groups defined in specie_mask.
    * cut3b_mask: Array of length nspecie^2, which describes the cutoff to
                 associate with different bond types in triplets. For example, in a triplet
                 (C, O, H) , there are three cutoffs. Cutoffs for CH bond, CO bond and OH bond.
                 If C and O are associate with atom group 1 in specie_mask and H are associate with
                 group 0 in specie_mask, the cut3b_mask[1*nspecie+0] determines the C/O-H bond cutoff,
                 and cut3b_mask[1*nspecie+1] determines the C-O bond cutoff. If we want the
                 former one to use the 1st cutoff in cutoff_3b and the later to use the 2nd cutoff
                 in cutoff_3b, the cut3b_mask should be [0, 0, 0, 1]
    * cutoff_3b: Array of length ncut3b, which stores the cutoff used for different
                 types of bonds in triplets.
    * nmb :      Integer, number of different cutoffs set to associate with different coordination
                 numbers
    * mb_mask:   similar to bond_mask and cut3b_mask.
    * cutoff_mb: Array of length nmb, stores the cutoff used for different many body terms

    Examples can be found at the end of in tests/test_env.py

    """

<<<<<<< HEAD
    def __init__(self, structure: Structure, atom: int, cutoffs, sweep=1, cutoffs_mask=None):
=======
    def __init__(self, structure: Structure, atom: int, cutoffs):
>>>>>>> 4b0d09a6
        self.structure = structure
        self.positions = structure.wrapped_positions
        self.cell = structure.cell
        self.species = structure.coded_species

        # Set the sweep array based on the max cutoff.
        sweep_val = ceil(np.max(cutoffs) / structure.max_cutoff)
        self.sweep_val = sweep_val
        self.sweep_array = np.arange(-sweep_val, sweep_val + 1, 1)

        self.atom = atom
        self.ctype = structure.coded_species[atom]

        self.cutoffs = np.copy(cutoffs)
        self.cutoffs_mask = cutoffs_mask

        self.setup_mask()

        assert self.scalar_cutoff_3 <= self.scalar_cutoff_2, \
            "2b cutoff has to be larger than 3b cutoff"
        # # TO DO, once the mb function is updated to use the bond_array_2
        # # this block should be activated.
        # assert self.scalar_cutoff_mb <= self.scalar_cutoff_2, \
        #         "mb cutoff has to be larger than mb cutoff"

        self.compute_env()

    def setup_mask(self):

        self.scalar_cutoff_2, self.scalar_cutoff_3, self.scalar_cutoff_mb, \
            self.cutoff_2b, self.cutoff_3b, self.cutoff_mb, \
            self.nspecie, self.n2b, self.n3b, self.nmb, self.specie_mask, \
            self.bond_mask, self.cut3b_mask, self.mb_mask = \
            HyperParameterMasking.mask2cutoff(self.cutoffs, self.cutoffs_mask)

    def compute_env(self):

        # get 2-body arrays
        if (self.n2b > 1):
            bond_array_2, bond_positions_2, etypes, bond_inds = \
                get_2_body_arrays_sepcut(self.positions, self.atom, self.cell,
                                         self.cutoff_2b, self.species, self.sweep_array,
                                         self.nspecie, self.specie_mask, self.bond_mask)
        else:
            bond_array_2, bond_positions_2, etypes, bond_inds = \
                get_2_body_arrays(self.positions, self.atom, self.cell,
                                  self.scalar_cutoff_2, self.species, self.sweep_array)

        self.bond_array_2 = bond_array_2
        self.etypes = etypes
        self.bond_inds = bond_inds

        # if 2 cutoffs are given, create 3-body arrays
        if self.scalar_cutoff_3 > 0:
            if (self.n3b > 1):
                bond_array_3, cross_bond_inds, cross_bond_dists, triplet_counts = \
                    get_3_body_arrays_sepcut(bond_array_2, bond_positions_2,
                                             self.species[self.atom], etypes, self.cutoff_3b,
                                             self.nspecie, self.specie_mask, self.cut3b_mask)
            else:
                bond_array_3, cross_bond_inds, cross_bond_dists, triplet_counts = \
                    get_3_body_arrays(
                        bond_array_2, bond_positions_2, self.scalar_cutoff_3)

            self.bond_array_3 = bond_array_3
            self.cross_bond_inds = cross_bond_inds
            self.cross_bond_dists = cross_bond_dists
            self.triplet_counts = triplet_counts

        # if 3 cutoffs are given, create many-body arrays
        if self.scalar_cutoff_mb > 0:
            if (self.nmb > 1):
                self.q_array, self.q_neigh_array, self.q_neigh_grads, \
                    self.unique_species, self.etypes_mb = \
                    get_m_body_arrays_sepcut(self.positions, self.atom, self.cell, \
                    self.cutoff_mb, self.species, self.sweep_array, self.nspecie, self.specie_mask, self.mb_mask,\
                    cf.quadratic_cutoff)
            else:
                self.q_array, self.q_neigh_array, self.q_neigh_grads, \
                    self.unique_species, self.etypes_mb = get_m_body_arrays(\
                    self.positions, self.atom, self.cell, \
                    self.scalar_cutoff_mb, self.species, self.sweep_array, cf.quadratic_cutoff)

    def as_dict(self):
        """
        Returns Atomic Environment object as a dictionary for serialization
        purposes. Does not include the structure to avoid redundant
        information.
        :return:
        """
        # TODO write serialization method for structure
        # so that the removal of the structure is not messed up
        # by JSON serialization
        dictionary = dict(vars(self))
        dictionary['object'] = 'AtomicEnvironment'
        dictionary['forces'] = self.structure.forces
        dictionary['energy'] = self.structure.energy
        dictionary['stress'] = self.structure.stress
        dictionary['cutoffs_mask'] = self.cutoffs_mask

        del dictionary['structure']

        return dictionary

    @staticmethod
    def from_dict(dictionary):
        """
        Loads in atomic environment object from a dictionary which was
        serialized by the to_dict method.

        :param dictionary: Dictionary describing atomic environment.
        """
        # TODO Instead of re-computing 2 and 3 body environment,
        # directly load in, this would be much more efficient

        struc = Structure(cell=np.array(dictionary['cell']),
                          positions=dictionary['positions'],
                          species=dictionary['species'])
        index = dictionary['atom']

        if dictionary.get('cutoffs') is not None:
            cutoffs = dictionary['cutoffs']
        else:
<<<<<<< HEAD
            cutoffs = {}
            for cutoff_type in ['2','3','mb']:
                key = 'scalar_cutoff_'+cutoff_type
                if (key in dictionary):
                    cutoffs[key] = dictionary[key]
=======
            cutoffs = []
            for cutoff in ['cutoff_2', 'cutoff_3', 'cutoff_mb']:
                if dictionary.get(cutoff):
                    cutoffs.append(dictionary[cutoff])
>>>>>>> 4b0d09a6

        cutoffs_mask = dictionary.get('cutoffs_mask', None)

        return AtomicEnvironment(struc, index, cutoffs, cutoffs_mask=cutoffs_mask)

    def __str__(self):
        atom_type = self.ctype
        neighbor_types = self.etypes
        n_neighbors = len(self.bond_array_2)
        string = 'Atomic Env. of Type {} surrounded by {} atoms '\
                 'of Types {}'.format(atom_type, n_neighbors,
                                      sorted(list(set(neighbor_types))))

        return string


@njit
def get_2_body_arrays(positions: np.ndarray, atom: int, cell: np.ndarray,
                      cutoff_2: float, species: np.ndarray, sweep: np.ndarray):
    """Returns distances, coordinates, and species of atoms in the 2-body
    local environment. This method is implemented outside the AtomicEnvironment
    class to allow for njit acceleration with Numba.

    :param positions: Positions of atoms in the structure.
    :type positions: np.ndarray
    :param atom: Index of the central atom of the local environment.
    :type atom: int
    :param cell: 3x3 array whose rows are the Bravais lattice vectors of the
        cell.
    :type cell: np.ndarray
    :param cutoff_2: 2-body cutoff radius.
    :type cutoff_2: float
    :param species: Numpy array of species represented by their atomic numbers.
    :type species: np.ndarray
    :return: Tuple of arrays describing pairs of atoms in the 2-body local
     environment.

     bond_array_2: Array containing the distances and relative
     coordinates of atoms in the 2-body local environment. First column
     contains distances, remaining columns contain Cartesian coordinates
     divided by the distance (with the origin defined as the position of the
     central atom). The rows are sorted by distance from the central atom.

     bond_positions_2: Coordinates of atoms in the 2-body local environment.

     etypes: Species of atoms in the 2-body local environment represented by
     their atomic number.

     bond_indices: Structure indices of atoms in the local environment.

    :rtype: np.ndarray, np.ndarray, np.ndarray, np.ndarray
    """

    noa = len(positions)
    pos_atom = positions[atom]
    super_count = sweep.shape[0]**3
    coords = np.zeros((noa, 3, super_count))
    dists = np.zeros((noa, super_count))
    cutoff_count = 0

    vec1 = cell[0]
    vec2 = cell[1]
    vec3 = cell[2]

    # record distances and positions of images
    for n in range(noa):
        diff_curr = positions[n] - pos_atom
        im_count = 0
        for s1 in sweep:
            for s2 in sweep:
                for s3 in sweep:
                    im = diff_curr + s1 * vec1 + s2 * vec2 + s3 * vec3
                    dist = sqrt(im[0] * im[0] + im[1] * im[1]
                                + im[2] * im[2])
                    if (dist < cutoff_2) and (dist != 0):
                        dists[n, im_count] = dist
                        coords[n, :, im_count] = im
                        cutoff_count += 1
                    im_count += 1

    # create 2-body bond array
    bond_indices = np.zeros(cutoff_count, dtype=np.int8)
    bond_array_2 = np.zeros((cutoff_count, 4), dtype=np.float64)
    bond_positions_2 = np.zeros((cutoff_count, 3), dtype=np.float64)
    etypes = np.zeros(cutoff_count, dtype=np.int8)
    bond_count = 0

    for m in range(noa):
        spec_curr = species[m]
        for n in range(super_count):
            dist_curr = dists[m, n]
            if (dist_curr < cutoff_2) and (dist_curr != 0):
                coord = coords[m, :, n]
                bond_array_2[bond_count, 0] = dist_curr
                bond_array_2[bond_count, 1:4] = coord / dist_curr
                bond_positions_2[bond_count, :] = coord
                etypes[bond_count] = spec_curr
                bond_indices[bond_count] = m
                bond_count += 1

    # sort by distance
    sort_inds = bond_array_2[:, 0].argsort()
    bond_array_2 = bond_array_2[sort_inds]
    bond_positions_2 = bond_positions_2[sort_inds]
    bond_indices = bond_indices[sort_inds]
    etypes = etypes[sort_inds]

    return bond_array_2, bond_positions_2, etypes, bond_indices


@njit
<<<<<<< HEAD
def get_3_body_arrays(bond_array_2, bond_positions_2, cutoff_3: float):
    """Returns distances and coordinates of triplets of atoms in the
    3-body local environment.

    :param bond_array_2: 2-body bond array.
    :type bond_array_2: np.ndarray
    :param bond_positions_2: Coordinates of atoms in the 2-body local
     environment.
    :type bond_positions_2: np.ndarray
    :param cutoff_3: 3-body cutoff radius.
    :type cutoff_3: float
    :return: Tuple of 4 arrays describing triplets of atoms in the 3-body local
     environment.

     bond_array_3: Array containing the distances and relative
     coordinates of atoms in the 3-body local environment. First column
     contains distances, remaining columns contain Cartesian coordinates
     divided by the distance (with the origin defined as the position of the
     central atom). The rows are sorted by distance from the central atom.

     cross_bond_inds: Two dimensional array whose row m contains the indices
     of atoms n > m that are within a distance cutoff_3 of both atom n and the
     central atom.

     cross_bond_dists: Two dimensional array whose row m contains the
     distances from atom m of atoms n > m that are within a distance cutoff_3
     of both atom n and the central atom.

     triplet_counts: One dimensional array of integers whose entry m is the
     number of atoms that are within a distance cutoff_3 of atom m.

    :rtype: (np.ndarray, np.ndarray, np.ndarray, np.ndarray)
    """

    # get 3-body bond array
    ind_3 = -1
    noa = bond_array_2.shape[0]
    for count, dist in enumerate(bond_array_2[:, 0]):
        if dist > cutoff_3:
            ind_3 = count
            break
    if ind_3 == -1:
        ind_3 = noa

    bond_array_3 = bond_array_2[0:ind_3, :]
    bond_positions_3 = bond_positions_2[0:ind_3, :]

    # get cross bond array
    cross_bond_inds = np.zeros((ind_3, ind_3), dtype=np.int8) - 1
    cross_bond_dists = np.zeros((ind_3, ind_3))
    triplet_counts = np.zeros(ind_3, dtype=np.int8)
    for m in range(ind_3):
        pos1 = bond_positions_3[m]
        count = m + 1
        trips = 0
        for n in range(m + 1, ind_3):
            pos2 = bond_positions_3[n]
            diff = pos2 - pos1
            dist_curr = sqrt(
                diff[0] * diff[0] + diff[1] * diff[1] + diff[2] * diff[2])

            if dist_curr < cutoff_3:
                cross_bond_inds[m, count] = n
                cross_bond_dists[m, count] = dist_curr
                count += 1
                trips += 1
        triplet_counts[m] = trips

    return bond_array_3, cross_bond_inds, cross_bond_dists, triplet_counts


@njit
def get_2_body_arrays_sepcut(positions, atom: int, cell, cutoff_2, species, sweep,
                             nspecie, specie_mask, bond_mask):
    """Returns distances, coordinates, species of atoms, and indices of neighbors
    in the 2-body local environment. This method is implemented outside
    the AtomicEnvironment class to allow for njit acceleration with Numba.
=======
def get_2_body_arrays_ind(positions, atom: int, cell, cutoff_2: float,
                          species: np.ndarray):
    """Returns distances, coordinates, species of atoms, and indexes of
        neighbors in the 2-body local environment. This method is implemented
        outside the AtomicEnvironment class to allow for njit acceleration
        with Numba.
>>>>>>> 4b0d09a6

    :param positions: Positions of atoms in the structure.
    :type positions: np.ndarray
    :param atom: Index of the central atom of the local environment.
    :type atom: int
    :param cell: 3x3 array whose rows are the Bravais lattice vectors of the
        cell.
    :type cell: np.ndarray
    :param cutoff_2: 2-body cutoff radius.
    :type cutoff_2: np.ndarray
    :param species: Numpy array of species represented by their atomic numbers.
    :type species: np.ndarray
    :param nspecie: number of atom types to define bonds
    :type: int
    :param specie_mask: mapping from atomic number to atom types
    :type: np.ndarray
    :param bond_mask: mapping from the types of end atoms to bond types
    :type: np.ndarray
    :return: Tuple of arrays describing pairs of atoms in the 2-body local
     environment.

     bond_array_2: Array containing the distances and relative
     coordinates of atoms in the 2-body local environment. First column
     contains distances, remaining columns contain Cartesian coordinates
     divided by the distance (with the origin defined as the position of the
     central atom). The rows are sorted by distance from the central atom.

     bond_positions_2: Coordinates of atoms in the 2-body local environment.

     etypes: Species of atoms in the 2-body local environment represented by
     their atomic number.

     bond_indices: Structure indices of atoms in the local environment.

    :rtype: np.ndarray, np.ndarray, np.ndarray, np.ndarray
    """
    noa = len(positions)
    pos_atom = positions[atom]
    coords = np.zeros((noa, 3, 27), dtype=np.float64)
    dists = np.zeros((noa, 27), dtype=np.float64)
    cutoff_count = 0

    vec1 = cell[0]
    vec2 = cell[1]
    vec3 = cell[2]

    bc = specie_mask[species[atom]]
    bcn = nspecie * bc

    # record distances and positions of images
    for n in range(noa):
        diff_curr = positions[n] - pos_atom
        im_count = 0
        bn = specie_mask[species[n]]
        rcut = cutoff_2[bond_mask[bn+bcn]]

        for s1 in sweep:
            for s2 in sweep:
                for s3 in sweep:
                    im = diff_curr + s1 * vec1 + s2 * vec2 + s3 * vec3
                    dist = sqrt(im[0] * im[0] + im[1] * im[1] + im[2] * im[2])
                    if (dist < rcut) and (dist != 0):
                        dists[n, im_count] = dist
                        coords[n, :, im_count] = im
                        cutoff_count += 1
                    im_count += 1

    # create 2-body bond array
    bond_indices = np.zeros(cutoff_count, dtype=np.int8)
    bond_array_2 = np.zeros((cutoff_count, 4), dtype=np.float64)
    bond_positions_2 = np.zeros((cutoff_count, 3), dtype=np.float64)
    etypes = np.zeros(cutoff_count, dtype=np.int8)
    bond_count = 0

    for m in range(noa):
        spec_curr = species[m]
        bm = specie_mask[species[m]]
        rcut = cutoff_2[bond_mask[bm+bcn]]
        for n in range(27):
            dist_curr = dists[m, n]
            if (dist_curr < rcut) and (dist_curr != 0):
                coord = coords[m, :, n]
                bond_array_2[bond_count, 0] = dist_curr
                bond_array_2[bond_count, 1:4] = coord / dist_curr
                bond_positions_2[bond_count, :] = coord
                etypes[bond_count] = spec_curr
                bond_indices[bond_count] = m
                bond_count += 1

    # sort by distance
    sort_inds = bond_array_2[:, 0].argsort()
    bond_array_2 = bond_array_2[sort_inds]
    bond_positions_2 = bond_positions_2[sort_inds]
    bond_indices = bond_indices[sort_inds]
    etypes = etypes[sort_inds]

    return bond_array_2, bond_positions_2, etypes, bond_indices


@njit
def get_3_body_arrays_sepcut(bond_array_2, bond_positions_2, ctype,
                             etypes, cutoff_3,
                             nspecie, specie_mask, cut3b_mask):
    """Returns distances and coordinates of triplets of atoms in the
    3-body local environment.

    :param bond_array_2: 2-body bond array.
    :type bond_array_2: np.ndarray
    :param bond_positions_2: Coordinates of atoms in the 2-body local
     environment.
    :type bond_positions_2: np.ndarray
    :param ctype: atomic number of the center atom
    :type: int
    :param cutoff_3: 3-body cutoff radius.
    :type cutoff_3: np.ndarray
    :param nspecie: number of atom types to define bonds
    :type: int
    :param specie_mask: mapping from atomic number to atom types
    :type: np.ndarray
    :param cut3b_mask: mapping from the types of end atoms to bond types
    :type: np.ndarray
    :return: Tuple of 4 arrays describing triplets of atoms in the 3-body local
     environment.

     bond_array_3: Array containing the distances and relative
     coordinates of atoms in the 3-body local environment. First column
     contains distances, remaining columns contain Cartesian coordinates
     divided by the distance (with the origin defined as the position of the
     central atom). The rows are sorted by distance from the central atom.

     cross_bond_inds: Two dimensional array whose row m contains the indices
     of atoms n > m that are within a distance cutoff_3 of both atom n and the
     central atom.

     cross_bond_dists: Two dimensional array whose row m contains the
     distances from atom m of atoms n > m that are within a distance cutoff_3
     of both atom n and the central atom.

     triplet_counts: One dimensional array of integers whose entry m is the
     number of atoms that are within a distance cutoff_3 of atom m.

    :rtype: (np.ndarray, np.ndarray, np.ndarray, np.ndarray)
    """

    bc = specie_mask[ctype]
    bcn = nspecie * bc

    cut3 = np.max(cutoff_3)

    # get 3-body bond array
    ind_3_l = np.where(bond_array_2[:, 0] > cut3)[0]
    if (ind_3_l.shape[0] > 0):
        ind_3 = ind_3_l[0]
    else:
        ind_3 = bond_array_2.shape[0]

    bond_array_3 = bond_array_2[0:ind_3, :]
    bond_positions_3 = bond_positions_2[0:ind_3, :]

    # get cross bond array
    cross_bond_inds = np.zeros((ind_3, ind_3), dtype=np.int8) - 1
    cross_bond_dists = np.zeros((ind_3, ind_3), dtype=np.float64)
    triplet_counts = np.zeros(ind_3, dtype=np.int8)
    for m in range(ind_3):
        pos1 = bond_positions_3[m]
        count = m + 1
        trips = 0

        # choose bond dependent bond
        bm = specie_mask[etypes[m]]
        btype_m = cut3b_mask[bm + bcn]  # (m, c)
        cut_m = cutoff_3[btype_m]
        bmn = nspecie * bm  # for cross_dist usage

        for n in range(m + 1, ind_3):

            bn = specie_mask[etypes[n]]
            btype_n = cut3b_mask[bn + bcn]  # (n, c)
            cut_n = cutoff_3[btype_n]

            # for cross_dist (m,n) pair
            btype_mn = cut3b_mask[bn + bmn]
            cut_mn = cutoff_3[btype_mn]

            pos2 = bond_positions_3[n]
            diff = pos2 - pos1
            dist_curr = sqrt(
                diff[0] * diff[0] + diff[1] * diff[1] + diff[2] * diff[2])

            if dist_curr < cut_mn \
                    and bond_array_2[m, 0] < cut_m \
                    and bond_array_2[n, 0] < cut_n:
                cross_bond_inds[m, count] = n
                cross_bond_dists[m, count] = dist_curr
                count += 1
                trips += 1

        triplet_counts[m] = trips

    return bond_array_3, cross_bond_inds, cross_bond_dists, triplet_counts


@njit
def get_m_body_arrays(positions, atom: int, cell, cutoff_mb: float, species,
<<<<<<< HEAD
                      sweep: np.ndarray, cutoff_func=cf.quadratic_cutoff):
    # TODO: 
    # 1. need to deal with the conflict of cutoff functions if other funcs are used
    # 2. complete the docs of "Return"
    # TODO: this can be probably improved using stored arrays, redundant calls to get_2_body_arrays
    # Get distances, positions, species and indices of neighbouring atoms
    """
    Args:
        positions (np.ndarray): Positions of atoms in the structure.
        atom (int): Index of the central atom of the local environment.
        cell (np.ndarray): 3x3 array whose rows are the Bravais lattice vectors of the
            cell.
        cutoff_mb (float): 2-body cutoff radius.
        species (np.ndarray): Numpy array of species represented by their atomic numbers.

    Return:
        Tuple of arrays describing pairs of atoms in the 2-body local
        environment.
    """
    # Get distances, positions, species and indexes of neighbouring atoms
    bond_array_mb, __, etypes, bond_inds = get_2_body_arrays(
        positions, atom, cell, cutoff_mb, species, sweep)

    species_list = np.array(list(set(species)), dtype=np.int8)
    n_bonds = len(bond_inds)
    n_specs = len(species_list)
    qs = np.zeros(n_specs, dtype=np.float64)
    qs_neigh = np.zeros((n_bonds, n_specs), dtype=np.float64)
    q_grads = np.zeros((n_bonds, 3), dtype=np.float64)

    # get coordination number of center atom for each species
    for s in range(n_specs):
        qs[s] = q_value_mc(bond_array_mb[:, 0], cutoff_mb, species_list[s], 
            etypes, cutoff_func)

    # get coordination number of all neighbor atoms for each species
    for i in range(n_bonds):
        neigh_bond_array, _, neigh_etypes, _ = get_2_body_arrays(positions, 
            bond_inds[i], cell, cutoff_mb, species, sweep)
        for s in range(n_specs):
            qs_neigh[i, s] = q_value_mc(neigh_bond_array[:, 0], cutoff_mb,
                species_list[s], neigh_etypes, cutoff_func)

    # get grad from each neighbor atom
    for i in range(n_bonds):
        ri = bond_array_mb[i, 0]
        for d in range(3):
            ci = bond_array_mb[i, d+1]
            _, q_grads[i, d] = coordination_number(ri, ci, cutoff_mb, 
                cutoff_func)

    return qs, qs_neigh, q_grads, species_list, etypes 
=======
                      sweep: np.ndarray):
    """Returns distances, and species of atoms in the many-body local
        environment, and returns distances and numbers of neighbours for atoms
        in the one many-body local environment. This method is implemented
        outside the AtomicEnvironment class to allow for njit acceleration
        with Numba.

    :param positions: Positions of atoms in the structure.
    :type positions: np.ndarray
    :param atom: Index of the central atom of the local environment.
    :type atom: int
    :param cell: 3x3 array whose rows are the Bravais lattice vectors of the
        cell.
    :type cell: np.ndarray
    :param cutoff_mb: 2-body cutoff radius.
    :type cutoff_mb: float
    :param species: Numpy array of species represented by their atomic numbers.
    :type species: np.ndarray
    :param indexes: Boolean indicating whether indexes of neighbours are
        returned
    :type indexes: boolean
    :return: Tuple of arrays describing pairs of atoms in the 2-body local
     environment.

     bond_array_mb: Array containing the distances and relative
     coordinates of atoms in the 2-body local environment. First column
     contains distances, remaining columns contain Cartesian coordinates
     divided by the distance (with the origin defined as the position of the
     central atom). The rows are sorted by distance from the central atom.

     etypes: Species of atoms in the 2-body local environment represented by
     their atomic number.

     neigh_dists_mb: Matrix padded with zero values of distances
     of neighbours for the atoms in the local environment.

     num_neighs_mb: number of neighbours of each atom in the local environment

     etypes_mb_array: species of neighbours of each atom in the local
        environment

    :rtype: np.ndarray, np.ndarray, np.ndarray, np.ndarray
    """
    # TODO: this can be probably improved using stored arrays, redundant calls
    #  to get_2_body_arrays
    # Get distances, positions, species and indexes of neighbouring atoms
    bond_array_mb, __, etypes, bond_inds = get_2_body_arrays_ind(
        positions, atom, cell, cutoff_mb, species)

    # For each neighbouring atom, get distances in its neighbourhood
    neighbouring_dists = []
    neighbouring_etypes = []
    max_neighbours = 0
    for m in bond_inds:
        neighbour_bond_array_2, ___, etypes_mb = \
            get_2_body_arrays(positions, m, cell, cutoff_mb, species, sweep)
        neighbouring_dists.append(neighbour_bond_array_2[:, 0])
        neighbouring_etypes.append(etypes_mb)
        if len(neighbour_bond_array_2[:, 0]) > max_neighbours:
            max_neighbours = len(neighbour_bond_array_2[:, 0])

    # Transform list of distances into Numpy array
    neigh_dists_mb = \
        np.zeros((len(bond_inds), max_neighbours), dtype=np.float64)
    num_neighs_mb = np.zeros(len(bond_inds), dtype=np.int8)
    etypes_mb_array = np.zeros((len(bond_inds), max_neighbours), dtype=np.int8)
    for i in range(len(bond_inds)):
        num_neighs_mb[i] = len(neighbouring_dists[i])
        neigh_dists_mb[i, :num_neighs_mb[i]] = neighbouring_dists[i]
        etypes_mb_array[i, :num_neighs_mb[i]] = neighbouring_etypes[i]

    return bond_array_mb, neigh_dists_mb, num_neighs_mb, etypes_mb_array, \
        etypes
>>>>>>> 4b0d09a6

@njit
def get_m_body_arrays_sepcut(positions, atom: int, cell, cutoff_mb, 
    species, sweep: np.ndarray, nspec, spec_mask, mb_mask, 
    cutoff_func=cf.quadratic_cutoff):
    # TODO: 
    # 1. need to deal with the conflict of cutoff functions if other funcs are used
    # 2. complete the docs of "Return"
    # TODO: this can be probably improved using stored arrays, redundant calls to get_2_body_arrays
    # Get distances, positions, species and indices of neighbouring atoms
    """
    Args:
        positions (np.ndarray): Positions of atoms in the structure.
        atom (int): Index of the central atom of the local environment.
        cell (np.ndarray): 3x3 array whose rows are the Bravais lattice vectors of the
            cell.
        cutoff_mb (float): 2-body cutoff radius.
        species (np.ndarray): Numpy array of species represented by their atomic numbers.

    Return:
        Tuple of arrays describing pairs of atoms in the 2-body local
        environment.
    """
    # Get distances, positions, species and indexes of neighbouring atoms
    bond_array_mb, __, etypes, bond_inds = get_2_body_arrays_sepcut(
        positions, atom, cell, cutoff_mb, species, sweep,
        nspec, spec_mask, mb_mask)

    bc = spec_mask[species[atom]]
    bcn = bc * nspec

    species_list = np.array(list(set(species)), dtype=np.int8)
    n_bonds = len(bond_inds)
    n_specs = len(species_list)
    qs = np.zeros(n_specs, dtype=np.float64)
    qs_neigh = np.zeros((n_bonds, n_specs), dtype=np.float64)
    q_grads = np.zeros((n_bonds, 3), dtype=np.float64)

    # get coordination number of center atom for each species
    for s in range(n_specs):
        bs = spec_mask[species_list[s]]
        mbtype = mb_mask[bcn + bs]
        r_cut = cutoff_mb[mbtype]

        qs[s] = q_value_mc(bond_array_mb[:, 0], r_cut, species_list[s], 
            etypes, cutoff_func)

    # get coordination number of all neighbor atoms for each species
    for i in range(n_bonds):
        be = spec_mask[etypes[i]]
        ben = be * nspec

        neigh_bond_array, _, neigh_etypes, _ = \
            get_2_body_arrays_sepcut(positions, bond_inds[i], cell, 
                cutoff_mb, species, sweep, nspec, spec_mask, mb_mask)
        for s in range(n_specs):
            bs = spec_mask[species_list[s]]
            mbtype = mb_mask[bs + ben]
            r_cut = cutoff_mb[mbtype]

            qs_neigh[i, s] = q_value_mc(neigh_bond_array[:, 0], r_cut,
                species_list[s], neigh_etypes, cutoff_func)

    # get grad from each neighbor atom
    for i in range(n_bonds):
        be = spec_mask[etypes[i]]
        mbtype = mb_mask[bcn + be]
        r_cut = cutoff_mb[mbtype]

        ri = bond_array_mb[i, 0]
        for d in range(3):
            ci = bond_array_mb[i, d+1]

            _, q_grads[i, d] = coordination_number(ri, ci, r_cut, 
                cutoff_func)

    return qs, qs_neigh, q_grads, species_list, etypes 

if __name__ == '__main__':
    pass<|MERGE_RESOLUTION|>--- conflicted
+++ resolved
@@ -66,11 +66,7 @@
 
     """
 
-<<<<<<< HEAD
     def __init__(self, structure: Structure, atom: int, cutoffs, sweep=1, cutoffs_mask=None):
-=======
-    def __init__(self, structure: Structure, atom: int, cutoffs):
->>>>>>> 4b0d09a6
         self.structure = structure
         self.positions = structure.wrapped_positions
         self.cell = structure.cell
@@ -194,18 +190,11 @@
         if dictionary.get('cutoffs') is not None:
             cutoffs = dictionary['cutoffs']
         else:
-<<<<<<< HEAD
             cutoffs = {}
             for cutoff_type in ['2','3','mb']:
                 key = 'scalar_cutoff_'+cutoff_type
                 if (key in dictionary):
                     cutoffs[key] = dictionary[key]
-=======
-            cutoffs = []
-            for cutoff in ['cutoff_2', 'cutoff_3', 'cutoff_mb']:
-                if dictionary.get(cutoff):
-                    cutoffs.append(dictionary[cutoff])
->>>>>>> 4b0d09a6
 
         cutoffs_mask = dictionary.get('cutoffs_mask', None)
 
@@ -317,7 +306,6 @@
 
 
 @njit
-<<<<<<< HEAD
 def get_3_body_arrays(bond_array_2, bond_positions_2, cutoff_3: float):
     """Returns distances and coordinates of triplets of atoms in the
     3-body local environment.
@@ -395,14 +383,6 @@
     """Returns distances, coordinates, species of atoms, and indices of neighbors
     in the 2-body local environment. This method is implemented outside
     the AtomicEnvironment class to allow for njit acceleration with Numba.
-=======
-def get_2_body_arrays_ind(positions, atom: int, cell, cutoff_2: float,
-                          species: np.ndarray):
-    """Returns distances, coordinates, species of atoms, and indexes of
-        neighbors in the 2-body local environment. This method is implemented
-        outside the AtomicEnvironment class to allow for njit acceleration
-        with Numba.
->>>>>>> 4b0d09a6
 
     :param positions: Positions of atoms in the structure.
     :type positions: np.ndarray
@@ -607,9 +587,8 @@
 
 @njit
 def get_m_body_arrays(positions, atom: int, cell, cutoff_mb: float, species,
-<<<<<<< HEAD
                       sweep: np.ndarray, cutoff_func=cf.quadratic_cutoff):
-    # TODO: 
+    # TODO:
     # 1. need to deal with the conflict of cutoff functions if other funcs are used
     # 2. complete the docs of "Return"
     # TODO: this can be probably improved using stored arrays, redundant calls to get_2_body_arrays
@@ -640,12 +619,12 @@
 
     # get coordination number of center atom for each species
     for s in range(n_specs):
-        qs[s] = q_value_mc(bond_array_mb[:, 0], cutoff_mb, species_list[s], 
+        qs[s] = q_value_mc(bond_array_mb[:, 0], cutoff_mb, species_list[s],
             etypes, cutoff_func)
 
     # get coordination number of all neighbor atoms for each species
     for i in range(n_bonds):
-        neigh_bond_array, _, neigh_etypes, _ = get_2_body_arrays(positions, 
+        neigh_bond_array, _, neigh_etypes, _ = get_2_body_arrays(positions,
             bond_inds[i], cell, cutoff_mb, species, sweep)
         for s in range(n_specs):
             qs_neigh[i, s] = q_value_mc(neigh_bond_array[:, 0], cutoff_mb,
@@ -656,91 +635,17 @@
         ri = bond_array_mb[i, 0]
         for d in range(3):
             ci = bond_array_mb[i, d+1]
-            _, q_grads[i, d] = coordination_number(ri, ci, cutoff_mb, 
+            _, q_grads[i, d] = coordination_number(ri, ci, cutoff_mb,
                 cutoff_func)
 
-    return qs, qs_neigh, q_grads, species_list, etypes 
-=======
-                      sweep: np.ndarray):
-    """Returns distances, and species of atoms in the many-body local
-        environment, and returns distances and numbers of neighbours for atoms
-        in the one many-body local environment. This method is implemented
-        outside the AtomicEnvironment class to allow for njit acceleration
-        with Numba.
-
-    :param positions: Positions of atoms in the structure.
-    :type positions: np.ndarray
-    :param atom: Index of the central atom of the local environment.
-    :type atom: int
-    :param cell: 3x3 array whose rows are the Bravais lattice vectors of the
-        cell.
-    :type cell: np.ndarray
-    :param cutoff_mb: 2-body cutoff radius.
-    :type cutoff_mb: float
-    :param species: Numpy array of species represented by their atomic numbers.
-    :type species: np.ndarray
-    :param indexes: Boolean indicating whether indexes of neighbours are
-        returned
-    :type indexes: boolean
-    :return: Tuple of arrays describing pairs of atoms in the 2-body local
-     environment.
-
-     bond_array_mb: Array containing the distances and relative
-     coordinates of atoms in the 2-body local environment. First column
-     contains distances, remaining columns contain Cartesian coordinates
-     divided by the distance (with the origin defined as the position of the
-     central atom). The rows are sorted by distance from the central atom.
-
-     etypes: Species of atoms in the 2-body local environment represented by
-     their atomic number.
-
-     neigh_dists_mb: Matrix padded with zero values of distances
-     of neighbours for the atoms in the local environment.
-
-     num_neighs_mb: number of neighbours of each atom in the local environment
-
-     etypes_mb_array: species of neighbours of each atom in the local
-        environment
-
-    :rtype: np.ndarray, np.ndarray, np.ndarray, np.ndarray
-    """
-    # TODO: this can be probably improved using stored arrays, redundant calls
-    #  to get_2_body_arrays
-    # Get distances, positions, species and indexes of neighbouring atoms
-    bond_array_mb, __, etypes, bond_inds = get_2_body_arrays_ind(
-        positions, atom, cell, cutoff_mb, species)
-
-    # For each neighbouring atom, get distances in its neighbourhood
-    neighbouring_dists = []
-    neighbouring_etypes = []
-    max_neighbours = 0
-    for m in bond_inds:
-        neighbour_bond_array_2, ___, etypes_mb = \
-            get_2_body_arrays(positions, m, cell, cutoff_mb, species, sweep)
-        neighbouring_dists.append(neighbour_bond_array_2[:, 0])
-        neighbouring_etypes.append(etypes_mb)
-        if len(neighbour_bond_array_2[:, 0]) > max_neighbours:
-            max_neighbours = len(neighbour_bond_array_2[:, 0])
-
-    # Transform list of distances into Numpy array
-    neigh_dists_mb = \
-        np.zeros((len(bond_inds), max_neighbours), dtype=np.float64)
-    num_neighs_mb = np.zeros(len(bond_inds), dtype=np.int8)
-    etypes_mb_array = np.zeros((len(bond_inds), max_neighbours), dtype=np.int8)
-    for i in range(len(bond_inds)):
-        num_neighs_mb[i] = len(neighbouring_dists[i])
-        neigh_dists_mb[i, :num_neighs_mb[i]] = neighbouring_dists[i]
-        etypes_mb_array[i, :num_neighs_mb[i]] = neighbouring_etypes[i]
-
-    return bond_array_mb, neigh_dists_mb, num_neighs_mb, etypes_mb_array, \
-        etypes
->>>>>>> 4b0d09a6
+    return qs, qs_neigh, q_grads, species_list, etypes
+
 
 @njit
-def get_m_body_arrays_sepcut(positions, atom: int, cell, cutoff_mb, 
-    species, sweep: np.ndarray, nspec, spec_mask, mb_mask, 
+def get_m_body_arrays_sepcut(positions, atom: int, cell, cutoff_mb,
+    species, sweep: np.ndarray, nspec, spec_mask, mb_mask,
     cutoff_func=cf.quadratic_cutoff):
-    # TODO: 
+    # TODO:
     # 1. need to deal with the conflict of cutoff functions if other funcs are used
     # 2. complete the docs of "Return"
     # TODO: this can be probably improved using stored arrays, redundant calls to get_2_body_arrays
@@ -779,7 +684,7 @@
         mbtype = mb_mask[bcn + bs]
         r_cut = cutoff_mb[mbtype]
 
-        qs[s] = q_value_mc(bond_array_mb[:, 0], r_cut, species_list[s], 
+        qs[s] = q_value_mc(bond_array_mb[:, 0], r_cut, species_list[s],
             etypes, cutoff_func)
 
     # get coordination number of all neighbor atoms for each species
@@ -788,7 +693,7 @@
         ben = be * nspec
 
         neigh_bond_array, _, neigh_etypes, _ = \
-            get_2_body_arrays_sepcut(positions, bond_inds[i], cell, 
+            get_2_body_arrays_sepcut(positions, bond_inds[i], cell,
                 cutoff_mb, species, sweep, nspec, spec_mask, mb_mask)
         for s in range(n_specs):
             bs = spec_mask[species_list[s]]
@@ -808,10 +713,7 @@
         for d in range(3):
             ci = bond_array_mb[i, d+1]
 
-            _, q_grads[i, d] = coordination_number(ri, ci, r_cut, 
+            _, q_grads[i, d] = coordination_number(ri, ci, r_cut,
                 cutoff_func)
 
-    return qs, qs_neigh, q_grads, species_list, etypes 
-
-if __name__ == '__main__':
-    pass+    return qs, qs_neigh, q_grads, species_list, etypes