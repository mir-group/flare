--- conflicted
+++ resolved
@@ -696,11 +696,7 @@
 
         # update gp model
         if isinstance(self.flare_calc, SGP_Calculator):
-<<<<<<< HEAD
             train_atoms = [train_atoms] # TODO: currently only supports one kernel
-=======
-            train_atoms = [train_atoms] # TODO: only support one kernel
->>>>>>> 5bfa7310
 
         self.gp.update_db(
             struc_to_add,
