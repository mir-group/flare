--- conflicted
+++ resolved
@@ -250,16 +250,6 @@
                           env1.triplet_counts, env2.triplet_counts,
                           d1, d2, sig3, ls3, r_cut_3, cutoff_func)
 
-<<<<<<< HEAD
-    many_term = \
-        many_body_mc_jit(env1.bond_array_mb, env2.bond_array_mb,
-                         env1.neigh_dists_mb, env2.neigh_dists_mb,
-                         env1.num_neighs_mb, env2.num_neighs_mb,
-                         env1.ctype, env2.ctype, env1.bond_array_mb_etypes,
-                         env2.bond_array_mb_etypes, env1.etype_mb,
-                         env2.etype_mb, env1.species, env2.species,
-                         d1, d2, sigm, lsm, r_cut_m, cutoff_func)
-=======
     many_term = many_body_mc_jit(env1.q_array, env2.q_array, 
                             env1.q_neigh_array, env2.q_neigh_array, 
                             env1.q_neigh_grads, env2.q_neigh_grads,
@@ -267,7 +257,6 @@
                             env1.etypes_mb, env2.etypes_mb, 
                             env1.unique_species, env2.unique_species, 
                             d1, d2, sigm, lsm)
->>>>>>> d1cc7de2
 
     return two_term + three_term + many_term
 
@@ -315,16 +304,6 @@
                                env1.triplet_counts, env2.triplet_counts,
                                d1, d2, sig3, ls3, r_cut_3, cutoff_func)
 
-<<<<<<< HEAD
-    kern_many, gradm = many_body_mc_grad_jit(env1.bond_array_mb, env2.bond_array_mb,
-                                             env1.neigh_dists_mb, env2.neigh_dists_mb,
-                                             env1.num_neighs_mb, env2.num_neighs_mb, env1.ctype,
-                                             env2.ctype, env1.bond_array_mb_etypes,
-                                             env2.bond_array_mb_etypes,
-                                             env1.etype_mb, env2.etype_mb,
-                                             env1.species, env2.species, d1, d2, sigm,
-                                             lsm, r_cut_m, cutoff_func)
-=======
     kern_many, gradm = many_body_mc_grad_jit(env1.q_array, env2.q_array, 
                                  env1.q_neigh_array, env2.q_neigh_array, 
                                  env1.q_neigh_grads, env2.q_neigh_grads,
@@ -332,7 +311,6 @@
                                  env1.etypes_mb, env2.etypes_mb,
                                  env1.unique_species, env2.unique_species, 
                                  d1, d2, sigm, lsm)
->>>>>>> d1cc7de2
 
     return kern2 + kern3 + kern_many, np.hstack([grad2, grad3, gradm])
 
@@ -373,27 +351,6 @@
                                  d1, sig2, ls2, r_cut_2, cutoff_func) / 2
 
     three_term = \
-<<<<<<< HEAD
-        three_body_mc_force_en_jit(env1.bond_array_3,
-                                       env1.ctype, env1.etypes,
-                                       env2.bond_array_3, env2.ctype,
-                                       env2.etypes, env1.cross_bond_inds,
-                                       env2.cross_bond_inds,
-                                       env1.cross_bond_dists,
-                                       env2.cross_bond_dists,
-                                       env1.triplet_counts,
-                                       env2.triplet_counts,
-                                       d1, sig3, ls3, r_cut_3, cutoff_func) / 3
-
-    many_term = many_body_mc_force_en_jit(env1.bond_array_mb,
-                                          env2.bond_array_mb,
-                                          env1.neigh_dists_mb, env1.num_neighs_mb,
-                                          env1.ctype, env2.ctype, env1.bond_array_mb_etypes,
-                                          env2.bond_array_mb_etypes,
-                                          env1.etype_mb,
-                                          env1.species, env2.species, d1, sigm, lsm, r_cut_m,
-                                          cutoff_func)
-=======
         three_body_mc_force_en_jit(env1.bond_array_3, env1.ctype, env1.etypes,
                                    env2.bond_array_3, env2.ctype, env2.etypes,
                                    env1.cross_bond_inds, env2.cross_bond_inds,
@@ -407,7 +364,6 @@
                               env1.ctype, env2.ctype, env1.etypes_mb,  
                               env1.unique_species, env2.unique_species, 
                               d1, sigm, lsm)
->>>>>>> d1cc7de2
 
     return two_term + three_term + many_term
 
@@ -454,18 +410,10 @@
                              env1.triplet_counts, env2.triplet_counts,
                              sig3, ls3, r_cut_3, cutoff_func)/9
 
-<<<<<<< HEAD
-    many_term = many_body_mc_en_jit(env1.bond_array_mb, env2.bond_array_mb, env1.ctype,
-                                    env2.ctype, env1.bond_array_mb_etypes,
-                                    env2.bond_array_mb_etypes, env1.species,
-                                    env2.species,
-                                    sigm, lsm, r_cut_m, cutoff_func)
-=======
     many_term = many_body_mc_en_jit(env1.q_array, env2.q_array, 
                                     env1.ctype, env2.ctype, 
                                     env1.unique_species, env2.unique_species,
                                     sigm, lsm)
->>>>>>> d1cc7de2
 
     return two_term + three_term + many_term
 
@@ -755,20 +703,6 @@
                             env1.unique_species, env2.unique_species, 
                             d1, d2, hyps[0], hyps[1])
 
-<<<<<<< HEAD
-    neigh_dists_2 = env2.neigh_dists_mb
-    num_neigh_2 = env2.num_neighs_mb
-
-    # Get atomic species of central atom, their neighbours, and their neighbours' neighbours
-    c1, c2 = env1.ctype, env2.ctype
-    etypes1, etypes2 = env1.bond_array_mb_etypes, env2.bond_array_mb_etypes
-    etypes_neigh_1, etypes_neigh_2 = env1.etype_mb, env2.etype_mb
-
-    return many_body_mc_jit(bond_array_1, bond_array_2, neigh_dists_1, neigh_dists_2, num_neigh_1,
-                            num_neigh_2, c1, c2, etypes1, etypes2, etypes_neigh_1, etypes_neigh_2,
-                            env1.species, env2.species, d1, d2, sig, ls, r_cut, cutoff_func)
-=======
->>>>>>> d1cc7de2
 
 
 def many_body_mc_grad(env1: AtomicEnvironment, env2: AtomicEnvironment,
@@ -785,29 +719,6 @@
                                  env1.unique_species, env2.unique_species, 
                                  d1, d2, hyps[0], hyps[1])
 
-<<<<<<< HEAD
-    bond_array_1 = env1.bond_array_mb
-    bond_array_2 = env2.bond_array_mb
-
-    neigh_dists_1 = env1.neigh_dists_mb
-    num_neigh_1 = env1.num_neighs_mb
-
-    neigh_dists_2 = env2.neigh_dists_mb
-    num_neigh_2 = env2.num_neighs_mb
-
-    c1, c2 = env1.ctype, env2.ctype
-    etypes1, etypes2 = env1.bond_array_mb_etypes, env2.bond_array_mb_etypes
-    etypes_neigh_1, etypes_neigh_2 = env1.etype_mb, env2.etype_mb
-
-    kernel, kernel_grad = many_body_mc_grad_jit(bond_array_1, bond_array_2, neigh_dists_1,
-                                                neigh_dists_2, num_neigh_1, num_neigh_2, c1,
-                                                c2, etypes1, etypes2, etypes_neigh_1,
-                                                etypes_neigh_2, env1.species, env2.species,
-                                                d1, d2, sig, ls, r_cut, cutoff_func)
-
-    return kernel, kernel_grad
-=======
->>>>>>> d1cc7de2
 
 
 def many_body_mc_force_en(env1, env2, d1, hyps, cutoffs,
@@ -825,23 +736,6 @@
     Return:
         float: Value of the many-body force/energy kernel.
     """
-<<<<<<< HEAD
-    sig = hyps[0]
-    ls = hyps[1]
-    r_cut = cutoffs[2]
-
-    bond_array_1 = env1.bond_array_mb
-    bond_array_2 = env2.bond_array_mb
-
-    neigh_dists_1 = env1.neigh_dists_mb
-    num_neigh_1 = env1.num_neighs_mb
-
-    c1, c2 = env1.ctype, env2.ctype
-    etypes1, etypes2 = env1.bond_array_mb_etypes, env2.bond_array_mb_etypes
-    etypes_neigh_1 = env1.etype_mb
-
-=======
->>>>>>> d1cc7de2
     # divide by three to account for triple counting
     return many_body_mc_force_en_jit(env1.q_array, env2.q_array, 
                               env1.q_neigh_array, env1.q_neigh_grads,
@@ -866,23 +760,10 @@
     Return:
         float: Value of the 2-body force/energy kernel.
     """
-<<<<<<< HEAD
-    sig = hyps[0]
-    ls = hyps[1]
-    r_cut = cutoffs[2]
-
-    return many_body_mc_en_jit(env1.bond_array_mb, env2.bond_array_mb,
-                               env1.ctype, env2.ctype,
-                               env1.bond_array_mb_etypes,
-                               env2.bond_array_mb_etypes,
-                               env1.species, env2.species,
-                               sig, ls, r_cut, cutoff_func)
-=======
     return many_body_mc_en_jit(env1.q_array, env2.q_array, 
                                env1.ctype, env2.ctype, 
                                env1.unique_species, env2.unique_species,
                                hyps[0], hyps[1])
->>>>>>> d1cc7de2
 
 
 # -----------------------------------------------------------------------------
@@ -2048,27 +1929,14 @@
     with Numba.
 
     Args:
-        bond_array_1 (np.ndarray): many-body bond array of the first local
-            environment.
-        bond_array_2 (np.ndarray): many-body bond array of the second local
-            environment.
-        neigh_dists_1 (np.ndarray): matrix padded with zero values of distances
-            of neighbours for the atoms in the first local environment.
-        num_neigh_1 (np.ndarray): number of neighbours of each atom in the first
-            local environment
         c1 (int): atomic species of the central atom in env 1
         c2 (int): atomic species of the central atom in env 2
         etypes1 (np.ndarray): atomic species of atoms in env 1
-        etypes2 (np.ndarray): atomic species of atoms in env 2
-        etypes_neigh_1 (np.ndarray): atomic species of atoms in the neighbourhoods
-            of atoms in env 1
         species1 (np.ndarray): all the atomic species present in trajectory 1
         species2 (np.ndarray): all the atomic species present in trajectory 2
         d1 (int): Force component of the first environment.
         sig (float): many-body signal variance hyperparameter.
         ls (float): many-body length scale hyperparameter.
-        r_cut (float): many-body cutoff radius.
-        cutoff_func (Callable): Cutoff function.
 
     Return:
         float: Value of the many-body kernel.
