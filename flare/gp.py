import time
import math
import pickle
import inspect
import json

import numpy as np
import multiprocessing as mp

from collections import Counter
from copy import deepcopy
from numpy.random import random
from typing import List, Callable, Union
from scipy.linalg import solve_triangular
from scipy.optimize import minimize

from flare.util import Z_to_element
from flare.env import AtomicEnvironment
from flare.struc import Structure
from flare.gp_algebra import (
    get_neg_likelihood,
    get_like_from_mats,
    get_neg_like_grad,
    get_kernel_vector,
    en_kern_vec,
    get_ky_mat,
    get_ky_mat_update,
    _global_training_data,
    _global_training_labels,
)

from flare.kernels.utils import str_to_kernel_set, from_mask_to_args
from flare.util import NumpyEncoder
from flare.output import Output


class GaussianProcess:
    """Gaussian process force field. Implementation is based on Algorithm 2.1
    (pg. 19) of "Gaussian Processes for Machine Learning" by Rasmussen and
    Williams.

    Args:
        kernel (Callable, optional): Name of the kernel to use, or the kernel itself.
        kernel_grad (Callable, optional): Function that returns the gradient of the GP
            kernel with respect to the hyperparameters.
        hyps (np.ndarray, optional): Hyperparameters of the GP.
        cutoffs (np.ndarray, optional): Cutoffs of the GP kernel.
        hyp_labels (List, optional): List of hyperparameter labels. Defaults
            to None.
        energy_force_kernel (Callable, optional): Energy/force kernel of the
            GP used to make energy predictions. Defaults to None.
        energy_kernel (Callable, optional): Energy/energy kernel of the GP.
            Defaults to None.
        opt_algorithm (str, optional): Hyperparameter optimization algorithm.
            Defaults to 'L-BFGS-B'.
        maxiter (int, optional): Maximum number of iterations of the
            hyperparameter optimization algorithm. Defaults to 10.
        parallel (bool, optional): If True, the covariance matrix K of the GP is
            computed in parallel. Defaults to False.
        n_cpus (int, optional): Number of cpus used for parallel
            calculations. Defaults to 1 (serial)
        n_samples (int, optional): Size of submatrix to use when parallelizing
            predictions.
        output (Output, optional): Output object used to dump hyperparameters
            during optimization. Defaults to None.
        multihyps (bool, optional): If True, turn on multiple-group of hyper-
            parameters.
        hyps_mask (dict, optional): If multihyps is True, hyps_mask can set up
            which hyper parameter is used for what interaction. Details see
            kernels/mc_sephyps.py
        kernel_name (str, optional): Determine the type of kernels. Example:
            2+3_mc, 2+3+mb_mc, 2_mc, 2_sc, 3_sc, ...
        name (str, optional): Name for the GP instance.
    """

    def __init__(
        self,
        kernel: Callable = None,
        kernel_grad: Callable = None,
        hyps: "ndarray" = None,
        cutoffs: "ndarray" = None,
        hyp_labels: List = None,
        opt_algorithm: str = "L-BFGS-B",
        maxiter: int = 10,
        parallel: bool = False,
        per_atom_par: bool = True,
        n_cpus: int = 1,
        n_sample: int = 100,
        output: Output = None,
        multihyps: bool = False,
        hyps_mask: dict = None,
        kernel_name="2+3_mc",
        name="default_gp",
        **kwargs,
    ):
        """Initialize GP parameters and training data."""

        # load arguments into attributes

        self.hyp_labels = hyp_labels
        self.cutoffs = np.array(cutoffs, dtype=np.float64)
        self.opt_algorithm = opt_algorithm

        if hyps is None:
            # If no hyperparameters are passed in, assume 2 hyps for each
            # cutoff, plus one noise hyperparameter, and use a guess value
<<<<<<< HEAD
            self.hyps = np.array([0.1] * (1 + 2 * len(cutoffs)))
=======
            self.hyps = np.array([0.1]*(1+2*len(cutoffs)))
        else:
            self.hyps = np.array(hyps, dtype=np.float64)

>>>>>>> 27e8c4c6

        self.output = output
        self.per_atom_par = per_atom_par
        self.maxiter = maxiter
        self.n_cpus = n_cpus
        self.n_sample = n_sample
        self.parallel = parallel

<<<<<<< HEAD
        if "nsample" in kwargs.keys():
            DeprecationWarning("nsample is being replaced with n_sample")
            self.n_sample = kwargs.get("nsample")
        if "par" in kwargs.keys():
            DeprecationWarning("par is being replaced with parallel")
            self.parallel = kwargs.get("par")
        if "no_cpus" in kwargs.keys():
=======
        if 'nsample' in kwargs:
            DeprecationWarning("nsample is being replaced with n_sample")
            self.n_sample =kwargs.get('nsample')
        if 'par' in kwargs:
            DeprecationWarning("par is being replaced with parallel")
            self.parallel = kwargs.get('par')
        if 'no_cpus' in kwargs:
>>>>>>> 27e8c4c6
            DeprecationWarning("no_cpus is being replaced with n_cpu")
            self.n_cpus = kwargs.get('no_cpus')

        # TO DO, clean up all the other kernel arguments
        if kernel is None:
            kernel, grad, ek, efk = str_to_kernel_set(kernel_name, multihyps)
            self.kernel = kernel
            self.kernel_grad = grad
            self.energy_force_kernel = efk
            self.energy_kernel = ek
            self.kernel_name = kernel.__name__
        else:
            DeprecationWarning(
                "kernel, kernel_grad, energy_force_kernel "
                "and energy_kernel will be replaced by kernel_name"
            )
            self.kernel_name = kernel.__name__
            self.kernel = kernel
            self.kernel_grad = kernel_grad
            self.energy_force_kernel = kwargs.get("energy_force_kernel")
            self.energy_kernel = kwargs.get("energy_kernel")

        self.name = name

        # parallelization
        if self.parallel:
            if n_cpus is None:
                self.n_cpus = mp.cpu_count()
            else:
                self.n_cpus = n_cpus
        else:
            self.n_cpus = 1

        self.training_data = []  # Atomic environments
        self.training_labels = []  # Forces acting on central atoms of at. envs.
        self.training_labels_np = np.empty(0,)

        # Parameters set during training
        self.ky_mat = None
        self.l_mat = None
        self.alpha = None
        self.ky_mat_inv = None
        self.likelihood = None
        self.likelihood_gradient = None
        self.bounds = None

        self.hyps_mask = hyps_mask
        self.multihyps = multihyps
        self.check_instantiation()

    def check_instantiation(self):
        """
        Runs a series of checks to ensure that the user has not supplied
        contradictory arguments which will result in undefined behavior
        with multiple hyperparameters.
        :return:
        """

<<<<<<< HEAD
        assert len(self.cutoffs) <= 3
=======
        if (self.name in _global_training_labels):
            base = f'{self.name}'
            count = 2
            while (self.name in _global_training_labels and count<100):
                time.sleep(random())
                self.name = f'{base}_{count}'
                print(f"try to rename the gp instance to {self.name}")
                count += 1
            if (self.name in _global_training_labels):
                milliseconds = int(round(time.time() * 1000)%10000000)
                self.name = f"{base}_{milliseconds}"
                print(f"try to rename the gp instance to {self.name}")
            print(f"final name of the gp instance is {self.name}")

        assert (self.name not in _global_training_labels), \
                f"the gp instance name, {self.name} is used"
        assert (self.name not in _global_training_data),  \
                f"the gp instance name, {self.name} is used"

        _global_training_data[self.name] = self.training_data
        _global_training_labels[self.name] = self.training_labels_np

        assert (len(self.cutoffs)<=3)
>>>>>>> 27e8c4c6

        if (len(self.cutoffs)>1):
            assert self.cutoffs[0]>=self.cutoffs[1], \
                    "2b cutoff has to be larger than 3b cutoffs"

        if ('three' in self.kernel_name):
            assert len(self.cutoffs)>=2, \
                    "3b kernel needs two cutoffs, one for building"\
                    " neighbor list and one for the 3b"
        if ('many' in self.kernel_name):
            assert len(self.cutoffs)>=3, \
                    "many-body kernel needs three cutoffs, one for building"\
                    " neighbor list and one for the 3b"

        if self.multihyps is True and self.hyps_mask is None:
            raise ValueError(
                "Warning! Multihyperparameter mode enabled,"
                "but no configuration hyperparameter mask was "
                "passed. Did you mean to set multihyps to False?"
            )
        elif self.multihyps is False and self.hyps_mask is not None:
            raise ValueError(
                "Warning! Multihyperparameter mode disabled,"
                "but a configuration hyperparameter mask was "
                "passed. Did you mean to set multihyps to True?"
            )
        if isinstance(self.hyps_mask, dict) and self.multihyps is True:
            self.multihyps = True

<<<<<<< HEAD
            assert "nspec" in self.hyps_mask.keys(), (
                "nspec key missing in " "hyps_mask dictionary"
            )
            assert "spec_mask" in self.hyps_mask.keys(), (
                "spec_mask key " "missing " "in hyps_mask dicticnary"
            )

            hyps_mask = deepcopy(self.hyps_mask)

            nspec = hyps_mask["nspec"]

            if "nbond" in hyps_mask.keys():
                n2b = self.hyps_mask["nbond"]
                if n2b > 0:
                    assert np.max(hyps_mask["bond_mask"]) < n2b
                    assert len(hyps_mask["bond_mask"]) == nspec ** 2, (
                        f"wrong dimension of bond_mask: "
                        f" {len(hyps_mask['bond_mask']) != {nspec**2}}"
                    )
            else:
                n2b = 0

            if "ntriplet" in hyps_mask.keys():
                n3b = self.hyps_mask["ntriplet"]
                if n3b > 0:
                    assert np.max(hyps_mask["triplet_mask"]) < n3b
                    assert len(hyps_mask["triplet_mask"]) == nspec ** 3, (
                        f"wrong dimension of triplet_mask"
                        f"{len(hyps_mask['triplet_mask']) != {nspec**3}}"
                    )
            else:
                n3b = 0

            if len(self.cutoffs) <= 2:
                assert (n2b + n3b) > 0

            if "map" in hyps_mask.keys():
                assert (
                    "original" in hyps_mask.keys()
                ), "original hyper parameters have to be defined"
=======
            assert 'nspec' in self.hyps_mask, "nspec key missing in " \
                                                     "hyps_mask dictionary"
            assert 'spec_mask' in self.hyps_mask, "spec_mask key " \
                                                         "missing " \
                                                         "in hyps_mask dicticnary"

            hyps_mask = deepcopy(self.hyps_mask)

            nspec = hyps_mask['nspec']
            self.hyps_mask['spec_mask'] = np.array(hyps_mask['spec_mask'], dtype=int)

            if 'nbond' in hyps_mask:
                n2b = self.hyps_mask['nbond']
                self.hyps_mask['bond_mask'] = np.array(hyps_mask['bond_mask'], dtype=int)
                if n2b > 0:
                    bmask = hyps_mask['bond_mask']
                    assert (np.max(bmask) < n2b)
                    assert len(bmask) == nspec ** 2, \
                        f"wrong dimension of bond_mask: " \
                        f" {len(bmask)} != nspec^2 {nspec**2}"
                    for t2b in range(nspec):
                        for t2b_2 in range(t2b, nspec):
                            assert bmask[t2b*nspec+t2b_2] == bmask[t2b_2*nspec+t2b], \
                                    'bond_mask has to be symmetric'
            else:
                n2b = 0

            if 'ntriplet' in hyps_mask:
                n3b = self.hyps_mask['ntriplet']
                self.hyps_mask['triplet_mask'] = np.array(hyps_mask['triplet_mask'], dtype=int)
                if n3b > 0:
                    tmask = hyps_mask['triplet_mask']
                    assert (np.max(tmask) < n3b)
                    assert len(tmask) == nspec ** 3, \
                        f"wrong dimension of bond_mask: " \
                        f" {len(tmask)} != nspec^3 {nspec**3}"

                    for t3b in range(nspec):
                        for t3b_2 in range(t3b, nspec):
                            for t3b_3 in range(t3b_2, nspec):
                                assert tmask[t3b*nspec*nspec+t3b_2*nspec+t3b_3] \
                                        == tmask[t3b*nspec*nspec+t3b_3*nspec+t3b_2], \
                                        'bond_mask has to be symmetric'
                                assert tmask[t3b*nspec*nspec+t3b_2*nspec+t3b_3] \
                                        == tmask[t3b_2*nspec*nspec+t3b*nspec+t3b_3], \
                                        'bond_mask has to be symmetric'
                                assert tmask[t3b*nspec*nspec+t3b_2*nspec+t3b_3] \
                                        == tmask[t3b_2*nspec*nspec+t3b_3*nspec+t3b], \
                                        'bond_mask has to be symmetric'
                                assert tmask[t3b*nspec*nspec+t3b_2*nspec+t3b_3] \
                                        == tmask[t3b_3*nspec*nspec+t3b*nspec+t3b_2], \
                                        'bond_mask has to be symmetric'
                                assert tmask[t3b*nspec*nspec+t3b_2*nspec+t3b_3] \
                                        == tmask[t3b_3*nspec*nspec+t3b_2*nspec+t3b], \
                                        'bond_mask has to be symmetric'
            else:
                n3b = 0

            if (len(self.cutoffs)<=2):
                assert ((n2b + n3b) > 0)
            else:
                assert ((n2b + n3b + 1) > 0)

            if 'map' in hyps_mask:
                assert ('original' in hyps_mask), \
                    "original hyper parameters have to be defined"
>>>>>>> 27e8c4c6
                # Ensure typed correctly as numpy array
                self.hyps_mask["original"] = np.array(hyps_mask["original"])

                if len(self.cutoffs) <= 2:
                    assert (n2b * 2 + n3b * 2 + 1) == len(
                        hyps_mask["original"]
                    ), "the hyperparmeter length is inconsistent with the mask"
                else:
<<<<<<< HEAD
                    assert (n2b * 2 + n3b * 2 + 3) == len(
                        hyps_mask["original"]
                    ), "the hyperparmeter length is inconsistent with the mask"
                assert len(hyps_mask["map"]) == len(
                    self.hyps
                ), "the hyperparmeter length is inconsistent with the mask"
                if (len(hyps_mask["original"]) - 1) not in hyps_mask["map"]:
                    assert (
                        hyps_mask["train_noise"] is False
                    ), "train_noise should be False when noise is not in hyps"
=======
                    assert (n2b * 2 + n3b * 2 + 1 * 2 + 1) == len(hyps_mask['original']), \
                        "the hyperparmeter length is inconsistent with the mask"
                assert len(hyps_mask['map']) == len(self.hyps), \
                    "the hyperparmeter length is inconsistent with the mask"
                if (len(hyps_mask['original']) - 1) not in hyps_mask['map']:
                    assert hyps_mask['train_noise'] is False, \
                        "train_noise should be False when noise is not in hyps"
>>>>>>> 27e8c4c6
            else:
                assert (
                    hyps_mask["train_noise"] is True
                ), "train_noise should be True when map is not used"
                if len(self.cutoffs) <= 2:
                    assert (n2b * 2 + n3b * 2 + 1) == len(
                        self.hyps
                    ), "the hyperparmeter length is inconsistent with the mask"
                else:
<<<<<<< HEAD
                    assert (n2b * 2 + n3b * 2 + 3) == len(
                        self.hyps
                    ), "the hyperparmeter length is inconsistent with the mask"

            if "bounds" in hyps_mask.keys():
                self.bounds = deepcopy(hyps_mask["bounds"])
=======
                    assert (n2b * 2 + n3b * 2 + 1*2 + 1) == len(self.hyps), \
                        "the hyperparmeter length is inconsistent with the mask"

            if 'bounds' in hyps_mask:
                self.bounds = deepcopy(hyps_mask['bounds'])


>>>>>>> 27e8c4c6
        else:
            self.multihyps = False
            self.hyps_mask = None

    def update_db(self, struc: Structure, forces: List, custom_range: List[int] = ()):
        """Given a structure and forces, add local environments from the
        structure to the training set of the GP.

        Args:
            struc (Structure): Input structure. Local environments of atoms
                in this structure will be added to the training set of the GP.

            forces (np.ndarray): Forces on atoms in the structure.

            custom_range (List[int]): Indices of atoms whose local
                environments will be added to the training set of the GP.
        """

        # By default, use all atoms in the structure
        noa = len(struc.positions)
        update_indices = custom_range or list(range(noa))

        for atom in update_indices:
            env_curr = AtomicEnvironment(struc, atom, self.cutoffs)
            forces_curr = np.array(forces[atom])

            self.training_data.append(env_curr)
            self.training_labels.append(forces_curr)

        # create numpy array of training labels
        self.training_labels_np = np.hstack(self.training_labels)
        _global_training_data[self.name] = self.training_data
        _global_training_labels[self.name] = self.training_labels_np

    def add_one_env(self, env: AtomicEnvironment, force, train: bool = False, **kwargs):
        """Add a single local environment to the training set of the GP.

        Args:
            env (AtomicEnvironment): Local environment to be added to the
                training set of the GP.
            force (np.ndarray): Force on the central atom of the local
                environment in the form of a 3-component Numpy array
                containing the x, y, and z components.
            train (bool): If True, the GP is trained after the local
                environment is added.
        """
        self.training_data.append(env)
        self.training_labels.append(force)
        self.training_labels_np = np.hstack(self.training_labels)
        _global_training_data[self.name] = self.training_data
        _global_training_labels[self.name] = self.training_labels_np

        if train:
            self.train(**kwargs)

    def train(
        self,
        output=None,
        custom_bounds=None,
        grad_tol: float = 1e-4,
        x_tol: float = 1e-5,
        line_steps: int = 20,
        print_progress: bool = False,
    ):
        """Train Gaussian Process model on training data. Tunes the
        hyperparameters to maximize the likelihood, then computes L and alpha
        (related to the covariance matrix of the training set).

        Args:
            output (Output): Output object specifying where to write the
                progress of the optimization.
            custom_bounds (np.ndarray): Custom bounds on the hyperparameters.
            grad_tol (float): Tolerance of the hyperparameter gradient that
                determines when hyperparameter optimization is terminated.
            x_tol (float): Tolerance on the x values used to decide when
                Nelder-Mead hyperparameter optimization is terminated.
            line_steps (int): Maximum number of line steps for L-BFGS
                hyperparameter optimization.
        """

        if len(self.training_data) == 0 or len(self.training_labels) == 0:
            raise Warning(
                "You are attempting to train a GP with no "
                "training data. Add environments and forces "
                "to the GP and try again."
            )
            return None

        x_0 = self.hyps

        args = (
            self.name,
            self.kernel_grad,
            output,
            self.cutoffs,
            self.hyps_mask,
            self.n_cpus,
            self.n_sample,
            print_progress,
        )

        objective_func = get_neg_like_grad
        res = None

        if self.opt_algorithm == "L-BFGS-B":

            # bound signal noise below to avoid overfitting
            if self.bounds is None:
                bounds = np.array([(1e-6, np.inf)] * len(x_0))
                bounds[-1, 0] = 1e-3
            else:
                bounds = self.bounds

            # Catch linear algebra errors and switch to BFGS if necessary
            try:
                res = minimize(
                    get_neg_like_grad,
                    x_0,
                    args,
                    method="L-BFGS-B",
                    jac=True,
                    bounds=bounds,
                    options={
                        "disp": False,
                        "gtol": grad_tol,
                        "maxls": line_steps,
                        "maxiter": self.maxiter,
                    },
                )
            except np.linalg.LinAlgError:
                print(
                    "Warning! Algorithm for L-BFGS-B failed. Changing to "
                    "BFGS for remainder of run."
                )
                self.opt_algorithm = "BFGS"

        if custom_bounds is not None:
            res = minimize(
                get_neg_like_grad,
                x_0,
                args,
                method="L-BFGS-B",
                jac=True,
                bounds=custom_bounds,
                options={
                    "disp": False,
                    "gtol": grad_tol,
                    "maxls": line_steps,
                    "maxiter": self.maxiter,
                },
            )

        elif self.opt_algorithm == "BFGS":
            res = minimize(
                get_neg_like_grad,
                x_0,
                args,
                method="BFGS",
                jac=True,
                options={"disp": False, "gtol": grad_tol, "maxiter": self.maxiter},
            )

        elif self.opt_algorithm == "nelder-mead":
            res = minimize(
                get_neg_likelihood,
                x_0,
                args,
                method="nelder-mead",
                options={"disp": False, "maxiter": self.maxiter, "xtol": x_tol},
            )
        if res is None:
            raise RuntimeError("Optimization failed for some reason.")
        self.hyps = res.x
        self.set_L_alpha()
        self.likelihood = -res.fun
        self.likelihood_gradient = -res.jac
        return res

    def check_L_alpha(self):
        """
        Check that the alpha vector is up to date with the training set. If
        not, update_L_alpha is called.
        """

        # Check that alpha is up to date with training set
        size3 = len(self.training_data) * 3

        # If model is empty, then just return
        if size3 == 0:
            return

        if self.alpha is None:
            self.update_L_alpha()
        elif size3 > self.alpha.shape[0]:
            self.update_L_alpha()
        elif size3 != self.alpha.shape[0]:
            self.set_L_alpha()


    def predict(self, x_t: AtomicEnvironment, d: int) -> [float, float]:
        """
        Predict a force component of the central atom of a local environment.

        Args:
            x_t (AtomicEnvironment): Input local environment.
            d (int): Force component to be predicted (1 is x, 2 is y, and
                3 is z).

        Return:
            (float, float): Mean and epistemic variance of the prediction.
        """

        # Kernel vector allows for evaluation of atomic environments.
        if self.parallel and not self.per_atom_par:
            n_cpus = self.n_cpus
        else:
            n_cpus = 1

<<<<<<< HEAD
        k_v = get_kernel_vector(
            self.name,
            self.kernel,
            x_t,
            d,
            self.hyps,
            cutoffs=self.cutoffs,
            hyps_mask=self.hyps_mask,
            n_cpus=n_cpus,
            n_sample=self.n_sample,
        )

        return self.predict_on_kernel_vec(k_v, x_t, d)

    def predict_on_kernel_vec(self, k_v, x_t, d):
=======
        _global_training_data[self.name] = self.training_data
        _global_training_labels[self.name] = self.training_labels_np

        k_v = get_kernel_vector(self.name, self.kernel,
                                x_t, d,
                                self.hyps,
                                cutoffs=self.cutoffs,
                                hyps_mask=self.hyps_mask,
                                n_cpus=n_cpus,
                                n_sample=self.n_sample)

        # Guarantee that alpha is up to date with training set
>>>>>>> 27e8c4c6
        self.check_L_alpha()

        # get predictive mean
        pred_mean = np.matmul(k_v, self.alpha)

        # get predictive variance without cholesky (possibly faster)
        # pass args to kernel based on if mult. hyperparameters in use
        args = from_mask_to_args(self.hyps, self.hyps_mask, self.cutoffs)

        self_kern = self.kernel(x_t, x_t, d, d, *args)

        pred_var = self_kern - np.matmul(np.matmul(k_v, self.ky_mat_inv), k_v)

        return pred_mean, pred_var

    def predict_local_energy(self, x_t: AtomicEnvironment) -> float:
        """Predict the local energy of a local environment.

        Args:
            x_t (AtomicEnvironment): Input local environment.

        Return:
            float: Local energy predicted by the GP.
        """

        if self.parallel and not self.per_atom_par:
            n_cpus = self.n_cpus
        else:
            n_cpus = 1

<<<<<<< HEAD
        k_v = en_kern_vec(
            self.name,
            self.energy_force_kernel,
            x_t,
            self.hyps,
            cutoffs=self.cutoffs,
            hyps_mask=self.hyps_mask,
            n_cpus=n_cpus,
            n_sample=self.n_sample,
        )
=======
        _global_training_data[self.name] = self.training_data
        _global_training_labels[self.name] = self.training_labels_np

        k_v = en_kern_vec(self.name,
                          self.energy_force_kernel,
                          x_t, self.hyps,
                          cutoffs=self.cutoffs,
                          hyps_mask=self.hyps_mask,
                          n_cpus=n_cpus,
                          n_sample=self.n_sample)
>>>>>>> 27e8c4c6

        pred_mean = self.predict_en_on_kern_vec(k_v)

        return pred_mean

    def predict_en_on_kern_vec(self, k_v) -> float:
        # print(k_v.shape, self.alpha.shape)
        return np.matmul(k_v, self.alpha)

    def predict_local_energy_and_var(self, x_t: AtomicEnvironment):
        """Predict the local energy of a local environment and its
        uncertainty.

        Args:
            x_t (AtomicEnvironment): Input local environment.

        Return:
            (float, float): Mean and predictive variance predicted by the GP.
        """

        if self.parallel and not self.per_atom_par:
            n_cpus = self.n_cpus
        else:
            n_cpus = 1

        _global_training_data[self.name] = self.training_data
        _global_training_labels[self.name] = self.training_labels_np

        # get kernel vector
        k_v = en_kern_vec(
            self.name,
            self.energy_force_kernel,
            x_t,
            self.hyps,
            cutoffs=self.cutoffs,
            hyps_mask=self.hyps_mask,
            n_cpus=n_cpus,
            n_sample=self.n_sample,
        )

        return self.predict_en_and_var_on_kern_vec(k_v, x_t)

    def predict_en_and_var_on_kern_vec(self, k_v, x_t):
        pred_mean = np.matmul(k_v, self.alpha)

        # get predictive variance
        v_vec = solve_triangular(self.l_mat, k_v, lower=True)
        args = from_mask_to_args(self.hyps, self.hyps_mask, self.cutoffs)

        self_kern = self.energy_kernel(x_t, x_t, *args)

        pred_var = self_kern - np.matmul(v_vec, v_vec)

        return pred_mean, pred_var

    def set_L_alpha(self):
        """
        Invert the covariance matrix, setting L (a lower triangular
        matrix s.t. L L^T = (K + sig_n^2 I)) and alpha, the inverse
        covariance matrix multiplied by the vector of training labels.
        The forces and variances are later obtained using alpha.
        """

<<<<<<< HEAD
        ky_mat = get_ky_mat(
            self.hyps,
            self.name,
            self.kernel,
            cutoffs=self.cutoffs,
            hyps_mask=self.hyps_mask,
            n_cpus=self.n_cpus,
            n_sample=self.n_sample,
        )
=======
        _global_training_data[self.name] = self.training_data
        _global_training_labels[self.name] = self.training_labels_np

        ky_mat = get_ky_mat(self.hyps,
                            self.name,
                            self.kernel,
                            cutoffs=self.cutoffs,
                            hyps_mask=self.hyps_mask,
                            n_cpus=self.n_cpus,
                            n_sample=self.n_sample)
>>>>>>> 27e8c4c6

        l_mat = np.linalg.cholesky(ky_mat)
        l_mat_inv = np.linalg.inv(l_mat)
        ky_mat_inv = l_mat_inv.T @ l_mat_inv
        alpha = np.matmul(ky_mat_inv, self.training_labels_np)

        self.ky_mat = ky_mat
        self.l_mat = l_mat
        self.alpha = alpha
        self.ky_mat_inv = ky_mat_inv

        self.likelihood = get_like_from_mats(ky_mat, l_mat, alpha, self.name)

    def update_L_alpha(self):
        """
        Update the GP's L matrix and alpha vector without recalculating
        the entire covariance matrix K.
        """

        # Set L matrix and alpha if set_L_alpha has not been called yet
        if self.l_mat is None or np.array(self.ky_mat) is np.array(None):
            self.set_L_alpha()
            return

<<<<<<< HEAD
        ky_mat = get_ky_mat_update(
            self.ky_mat,
            self.hyps,
            self.name,
            self.kernel,
            cutoffs=self.cutoffs,
            hyps_mask=self.hyps_mask,
            n_cpus=self.n_cpus,
            n_sample=self.n_sample,
        )
=======
        _global_training_data[self.name] = self.training_data
        _global_training_labels[self.name] = self.training_labels_np

        ky_mat = get_ky_mat_update(self.ky_mat, self.hyps,
                                   self.name,
                                   self.kernel,
                                   cutoffs=self.cutoffs,
                                   hyps_mask=self.hyps_mask,
                                   n_cpus=self.n_cpus,
                                   n_sample=self.n_sample)
>>>>>>> 27e8c4c6

        l_mat = np.linalg.cholesky(ky_mat)
        l_mat_inv = np.linalg.inv(l_mat)
        ky_mat_inv = l_mat_inv.T @ l_mat_inv
        alpha = np.matmul(ky_mat_inv, self.training_labels_np)

        self.ky_mat = ky_mat
        self.l_mat = l_mat
        self.alpha = alpha
        self.ky_mat_inv = ky_mat_inv

    def __str__(self):
        """String representation of the GP model."""

        thestr = "GaussianProcess Object\n"
        thestr += f"Kernel: {self.kernel_name}\n"
        thestr += f"Training points: {len(self.training_data)}\n"
        thestr += f"Cutoffs: {self.cutoffs}\n"
        thestr += f"Model Likelihood: {self.likelihood}\n"

        thestr += f"MultiHyps: {self.multihyps}\n"
        thestr += "Hyperparameters: \n"
        if self.hyp_labels is None:
            # Put unlabeled hyperparameters on one line
            thestr = thestr[:-1]
            thestr += str(self.hyps) + "\n"
        else:
            for hyp, label in zip(self.hyps, self.hyp_labels):
                thestr += f"{label}: {hyp}\n"

        if self.multihyps:
            nspec = self.hyps_mask["nspec"]
            thestr += f"nspec: {nspec}\n"
            thestr += f"spec_mask: \n"
            thestr += str(self.hyps_mask["spec_mask"]) + "\n"

            nbond = self.hyps_mask["nbond"]
            thestr += f"nbond: {nbond}\n"

            if nbond > 0:
                thestr += f"bond_mask: \n"
                thestr += str(self.hyps_mask["bond_mask"]) + "\n"

            ntriplet = self.hyps_mask["ntriplet"]
            thestr += f"ntriplet: {ntriplet}\n"
            if ntriplet > 0:
                thestr += f"triplet_mask: \n"
                thestr += str(self.hyps_mask["triplet_mask"]) + "\n"

        return thestr

    def as_dict(self):
        """Dictionary representation of the GP model."""

        self.check_L_alpha()

        out_dict = deepcopy(dict(vars(self)))

        out_dict["training_data"] = [env.as_dict() for env in self.training_data]
        # Remove the callables
        for key in ["kernel", "kernel_grad", "energy_kernel", "energy_force_kernel"]:
            if out_dict.get(key) is not None:
                del out_dict[key]

        return out_dict

    @staticmethod
    def from_dict(dictionary):
        """Create GP object from dictionary representation."""

<<<<<<< HEAD
        multihyps = dictionary.get("multihyps", False)

        new_gp = GaussianProcess(
            kernel_name=dictionary["kernel_name"],
            cutoffs=np.array(dictionary["cutoffs"]),
            hyps=np.array(dictionary["hyps"]),
            hyp_labels=dictionary["hyp_labels"],
            parallel=dictionary.get("parallel", False) or dictionary.get("par", False),
            per_atom_par=dictionary.get("per_atom_par", True),
            n_cpus=dictionary.get("n_cpus") or dictionary.get("no_cpus"),
            maxiter=dictionary["maxiter"],
            opt_algorithm=dictionary["opt_algorithm"],
            multihyps=multihyps,
            hyps_mask=dictionary.get("hyps_mask", None),
            name=dictionary.get("name", "default_gp"),
        )
=======
        multihyps = dictionary.get('multihyps', False)

        new_gp = GaussianProcess(kernel_name=dictionary['kernel_name'],
                                 cutoffs=np.array(dictionary['cutoffs']),
                                 hyps=np.array(dictionary['hyps']),
                                 hyp_labels=dictionary['hyp_labels'],
                                 parallel=dictionary.get('parallel',False) or
                                          dictionary.get('par',False),
                                 per_atom_par=dictionary.get('per_atom_par',
                                                             True),
                                 n_cpus=dictionary.get(
                                     'n_cpus') or dictionary.get('no_cpus'),
                                 maxiter=dictionary['maxiter'],
                                 opt_algorithm=dictionary.get('opt_algorithm','L-BFGS-B'),
                                 multihyps=multihyps,
                                 hyps_mask=dictionary.get('hyps_mask', None),
                                 name=dictionary.get('name','default_gp')
                                 )

>>>>>>> 27e8c4c6

        # Save time by attempting to load in computed attributes
        new_gp.training_data = [
            AtomicEnvironment.from_dict(env) for env in dictionary["training_data"]
        ]
        new_gp.training_labels = deepcopy(dictionary["training_labels"])
        new_gp.training_labels_np = deepcopy(dictionary["training_labels_np"])

        new_gp.likelihood = dictionary["likelihood"]
        new_gp.likelihood_gradient = dictionary["likelihood_gradient"]
        new_gp.training_labels_np = np.hstack(new_gp.training_labels)

        _global_training_data[new_gp.name] = new_gp.training_data
        _global_training_labels[new_gp.name] = new_gp.training_labels_np

        # Save time by attempting to load in computed attributes
        if len(new_gp.training_data) > 5000:
            try:
                new_gp.ky_mat = np.load(dictionary["ky_mat_file"])
                new_gp.compute_matrices()
            except:
                new_gp.ky_mat = None
                new_gp.l_mat = None
                new_gp.alpha = None
                new_gp.ky_mat_inv = None
                filename = dictionary["ky_mat_file"]
                Warning(
                    "the covariance matrices are not loaded"
                    f"because {filename} cannot be found"
                )
        else:
            new_gp.ky_mat_inv = (
                np.array(dictionary["ky_mat_inv"])
                if dictionary.get("ky_mat_inv") is not None
                else None
            )
            new_gp.ky_mat = (
                np.array(dictionary["ky_mat"])
                if dictionary.get("ky_mat") is not None
                else None
            )
            new_gp.l_mat = (
                np.array(dictionary["l_mat"])
                if dictionary.get("l_mat") is not None
                else None
            )
            new_gp.alpha = (
                np.array(dictionary["alpha"])
                if dictionary.get("alpha") is not None
                else None
            )

        return new_gp

    def compute_matrices(self):

        ky_mat = self.ky_mat
        l_mat = np.linalg.cholesky(ky_mat)
        l_mat_inv = np.linalg.inv(l_mat)
        ky_mat_inv = l_mat_inv.T @ l_mat_inv
        alpha = np.matmul(ky_mat_inv, self.training_labels_np)

        self.l_mat = l_mat
        self.alpha = alpha
        self.ky_mat_inv = ky_mat_inv

<<<<<<< HEAD
    def write_model(self, name: str, format: str = "json"):
=======
    def adjust_cutoffs(self, new_cutoffs: Union[list, tuple, 'np.ndarray'],
                       reset_L_alpha = True,
                       train = True):
        """
        Loop through atomic environment objects stored in the training data,
        and re-compute cutoffs for each. Useful if you want to gauge the
        impact of cutoffs given a certain training set! Unless you know
        *exactly* what you are doing for some development or test purpose,
        it is **highly** suggested that you call set_L_alpha and
        re-optimize your hyperparameters afterwards as is default here.

        :param new_cutoffs:
        :return:
        """

        old_structures = [env.structure for env in self.training_data]
        old_atoms = [env.atom for env in self.training_data]
        new_environments = [AtomicEnvironment(struc, atom, new_cutoffs) for
                            struc, atom in zip(old_structures, old_atoms)]

        self.training_data = new_environments
        # Ensure that training data and labels are still consistent
        _global_training_data[self.name] = self.training_data
        _global_training_labels[self.name] = self.training_labels_np


        self.cutoffs = np.array(new_cutoffs)

        if reset_L_alpha:
            del self.l_mat
            del self.ky_mat
            self.set_L_alpha()

        if train:
            self.train()



    def write_model(self, name: str, format: str = 'json'):
>>>>>>> 27e8c4c6
        """
        Write model in a variety of formats to a file for later re-use.
        Args:
            name (str): Output name.
            format (str): Output format.
        """

        if len(self.training_data) > 5000:
            np.save(f"{name}_ky_mat.npy", self.ky_mat)
            self.ky_mat_file = f"{name}_ky_mat.npy"
            del self.ky_mat
            del self.l_mat
            del self.alpha
            del self.ky_mat_inv

        supported_formats = ["json", "pickle", "binary"]

        if format.lower() == "json":
            with open(f"{name}.json", "w") as f:
                json.dump(self.as_dict(), f, cls=NumpyEncoder)

        elif format.lower() == "pickle" or format.lower() == "binary":
            with open(f"{name}.pickle", "wb") as f:
                pickle.dump(self, f)

        else:
            raise ValueError(
                "Output format not supported: try from " "{}".format(supported_formats)
            )

        if len(self.training_data) > 5000:
            self.ky_mat = np.load(f"{name}_ky_mat.npy")
            self.compute_matrices()

    @staticmethod
    def from_file(filename: str, format: str = ""):
        """
        One-line convenience method to load a GP from a file stored using
        write_file

        Args:
            filename (str): path to GP model
            format (str): json or pickle if format is not in filename
        :return:
        """

        if ".json" in filename or "json" in format:
            with open(filename, "r") as f:
                gp_model = GaussianProcess.from_dict(json.loads(f.readline()))
                gp_model.check_instantiation()
                _global_training_data[gp_model.name] \
                        = gp_model.training_data
                _global_training_labels[gp_model.name] \
                        = gp_model.training_labels_np

        elif ".pickle" in filename or "pickle" in format:
            with open(filename, "rb") as f:
                gp_model = pickle.load(f)
                gp_model.check_instantiation()

                _global_training_data[gp_model.name] = gp_model.training_data
                _global_training_labels[gp_model.name] = gp_model.training_labels_np

                if len(gp_model.training_data) > 5000:
                    try:
                        gp_model.ky_mat = np.load(gp_model.ky_mat_file)
                        gp_model.compute_matrices()
                    except:
                        gp_model.ky_mat = None
                        gp_model.l_mat = None
                        gp_model.alpha = None
                        gp_model.ky_mat_inv = None
                        Warning(
                            "the covariance matrices are not loaded"
                            f"it can take extra long time to recompute"
                        )

        else:
            raise ValueError(
                "Warning: Format unspecified or file is not " ".json or .pickle format."
            )

        return gp_model

    @property
    def training_statistics(self) -> dict:
        """
        Return a dictionary with statistics about the current training data.
        Useful for quickly summarizing info about the GP.
        :return:
        """

        data = {}

        data["N"] = len(self.training_data)

        # Count all of the present species in the atomic env. data
        present_species = []
        for env, force in zip(self.training_data, self.training_labels):
            present_species.append(Z_to_element(env.structure.coded_species[env.atom]))

        # Summarize the relevant information
        data["species"] = set(present_species)
        data["envs_by_species"] = dict(Counter(present_species))

        return data

    @property
    def par(self):
        """
        Backwards compability attribute
        :return:
        """
        return self.parallel

    def __del__(self):
        _global_training_labels.pop(self.name, None)
        _global_training_data.pop(self.name, None)<|MERGE_RESOLUTION|>--- conflicted
+++ resolved
@@ -104,14 +104,10 @@
         if hyps is None:
             # If no hyperparameters are passed in, assume 2 hyps for each
             # cutoff, plus one noise hyperparameter, and use a guess value
-<<<<<<< HEAD
-            self.hyps = np.array([0.1] * (1 + 2 * len(cutoffs)))
-=======
             self.hyps = np.array([0.1]*(1+2*len(cutoffs)))
         else:
             self.hyps = np.array(hyps, dtype=np.float64)
 
->>>>>>> 27e8c4c6
 
         self.output = output
         self.per_atom_par = per_atom_par
@@ -120,15 +116,6 @@
         self.n_sample = n_sample
         self.parallel = parallel
 
-<<<<<<< HEAD
-        if "nsample" in kwargs.keys():
-            DeprecationWarning("nsample is being replaced with n_sample")
-            self.n_sample = kwargs.get("nsample")
-        if "par" in kwargs.keys():
-            DeprecationWarning("par is being replaced with parallel")
-            self.parallel = kwargs.get("par")
-        if "no_cpus" in kwargs.keys():
-=======
         if 'nsample' in kwargs:
             DeprecationWarning("nsample is being replaced with n_sample")
             self.n_sample =kwargs.get('nsample')
@@ -136,7 +123,6 @@
             DeprecationWarning("par is being replaced with parallel")
             self.parallel = kwargs.get('par')
         if 'no_cpus' in kwargs:
->>>>>>> 27e8c4c6
             DeprecationWarning("no_cpus is being replaced with n_cpu")
             self.n_cpus = kwargs.get('no_cpus')
 
@@ -195,9 +181,6 @@
         :return:
         """
 
-<<<<<<< HEAD
-        assert len(self.cutoffs) <= 3
-=======
         if (self.name in _global_training_labels):
             base = f'{self.name}'
             count = 2
@@ -221,7 +204,6 @@
         _global_training_labels[self.name] = self.training_labels_np
 
         assert (len(self.cutoffs)<=3)
->>>>>>> 27e8c4c6
 
         if (len(self.cutoffs)>1):
             assert self.cutoffs[0]>=self.cutoffs[1], \
@@ -251,48 +233,6 @@
         if isinstance(self.hyps_mask, dict) and self.multihyps is True:
             self.multihyps = True
 
-<<<<<<< HEAD
-            assert "nspec" in self.hyps_mask.keys(), (
-                "nspec key missing in " "hyps_mask dictionary"
-            )
-            assert "spec_mask" in self.hyps_mask.keys(), (
-                "spec_mask key " "missing " "in hyps_mask dicticnary"
-            )
-
-            hyps_mask = deepcopy(self.hyps_mask)
-
-            nspec = hyps_mask["nspec"]
-
-            if "nbond" in hyps_mask.keys():
-                n2b = self.hyps_mask["nbond"]
-                if n2b > 0:
-                    assert np.max(hyps_mask["bond_mask"]) < n2b
-                    assert len(hyps_mask["bond_mask"]) == nspec ** 2, (
-                        f"wrong dimension of bond_mask: "
-                        f" {len(hyps_mask['bond_mask']) != {nspec**2}}"
-                    )
-            else:
-                n2b = 0
-
-            if "ntriplet" in hyps_mask.keys():
-                n3b = self.hyps_mask["ntriplet"]
-                if n3b > 0:
-                    assert np.max(hyps_mask["triplet_mask"]) < n3b
-                    assert len(hyps_mask["triplet_mask"]) == nspec ** 3, (
-                        f"wrong dimension of triplet_mask"
-                        f"{len(hyps_mask['triplet_mask']) != {nspec**3}}"
-                    )
-            else:
-                n3b = 0
-
-            if len(self.cutoffs) <= 2:
-                assert (n2b + n3b) > 0
-
-            if "map" in hyps_mask.keys():
-                assert (
-                    "original" in hyps_mask.keys()
-                ), "original hyper parameters have to be defined"
-=======
             assert 'nspec' in self.hyps_mask, "nspec key missing in " \
                                                      "hyps_mask dictionary"
             assert 'spec_mask' in self.hyps_mask, "spec_mask key " \
@@ -359,7 +299,6 @@
             if 'map' in hyps_mask:
                 assert ('original' in hyps_mask), \
                     "original hyper parameters have to be defined"
->>>>>>> 27e8c4c6
                 # Ensure typed correctly as numpy array
                 self.hyps_mask["original"] = np.array(hyps_mask["original"])
 
@@ -368,18 +307,6 @@
                         hyps_mask["original"]
                     ), "the hyperparmeter length is inconsistent with the mask"
                 else:
-<<<<<<< HEAD
-                    assert (n2b * 2 + n3b * 2 + 3) == len(
-                        hyps_mask["original"]
-                    ), "the hyperparmeter length is inconsistent with the mask"
-                assert len(hyps_mask["map"]) == len(
-                    self.hyps
-                ), "the hyperparmeter length is inconsistent with the mask"
-                if (len(hyps_mask["original"]) - 1) not in hyps_mask["map"]:
-                    assert (
-                        hyps_mask["train_noise"] is False
-                    ), "train_noise should be False when noise is not in hyps"
-=======
                     assert (n2b * 2 + n3b * 2 + 1 * 2 + 1) == len(hyps_mask['original']), \
                         "the hyperparmeter length is inconsistent with the mask"
                 assert len(hyps_mask['map']) == len(self.hyps), \
@@ -387,7 +314,6 @@
                 if (len(hyps_mask['original']) - 1) not in hyps_mask['map']:
                     assert hyps_mask['train_noise'] is False, \
                         "train_noise should be False when noise is not in hyps"
->>>>>>> 27e8c4c6
             else:
                 assert (
                     hyps_mask["train_noise"] is True
@@ -397,14 +323,6 @@
                         self.hyps
                     ), "the hyperparmeter length is inconsistent with the mask"
                 else:
-<<<<<<< HEAD
-                    assert (n2b * 2 + n3b * 2 + 3) == len(
-                        self.hyps
-                    ), "the hyperparmeter length is inconsistent with the mask"
-
-            if "bounds" in hyps_mask.keys():
-                self.bounds = deepcopy(hyps_mask["bounds"])
-=======
                     assert (n2b * 2 + n3b * 2 + 1*2 + 1) == len(self.hyps), \
                         "the hyperparmeter length is inconsistent with the mask"
 
@@ -412,7 +330,6 @@
                 self.bounds = deepcopy(hyps_mask['bounds'])
 
 
->>>>>>> 27e8c4c6
         else:
             self.multihyps = False
             self.hyps_mask = None
@@ -631,7 +548,10 @@
         else:
             n_cpus = 1
 
-<<<<<<< HEAD
+        _global_training_data[self.name] = self.training_data
+        _global_training_labels[self.name] = self.training_labels_np
+        self.check_L_alpha()
+
         k_v = get_kernel_vector(
             self.name,
             self.kernel,
@@ -647,21 +567,6 @@
         return self.predict_on_kernel_vec(k_v, x_t, d)
 
     def predict_on_kernel_vec(self, k_v, x_t, d):
-=======
-        _global_training_data[self.name] = self.training_data
-        _global_training_labels[self.name] = self.training_labels_np
-
-        k_v = get_kernel_vector(self.name, self.kernel,
-                                x_t, d,
-                                self.hyps,
-                                cutoffs=self.cutoffs,
-                                hyps_mask=self.hyps_mask,
-                                n_cpus=n_cpus,
-                                n_sample=self.n_sample)
-
-        # Guarantee that alpha is up to date with training set
->>>>>>> 27e8c4c6
-        self.check_L_alpha()
 
         # get predictive mean
         pred_mean = np.matmul(k_v, self.alpha)
@@ -691,7 +596,8 @@
         else:
             n_cpus = 1
 
-<<<<<<< HEAD
+        _global_training_data[self.name] = self.training_data
+        _global_training_labels[self.name] = self.training_labels_np
         k_v = en_kern_vec(
             self.name,
             self.energy_force_kernel,
@@ -702,18 +608,6 @@
             n_cpus=n_cpus,
             n_sample=self.n_sample,
         )
-=======
-        _global_training_data[self.name] = self.training_data
-        _global_training_labels[self.name] = self.training_labels_np
-
-        k_v = en_kern_vec(self.name,
-                          self.energy_force_kernel,
-                          x_t, self.hyps,
-                          cutoffs=self.cutoffs,
-                          hyps_mask=self.hyps_mask,
-                          n_cpus=n_cpus,
-                          n_sample=self.n_sample)
->>>>>>> 27e8c4c6
 
         pred_mean = self.predict_en_on_kern_vec(k_v)
 
@@ -777,17 +671,6 @@
         The forces and variances are later obtained using alpha.
         """
 
-<<<<<<< HEAD
-        ky_mat = get_ky_mat(
-            self.hyps,
-            self.name,
-            self.kernel,
-            cutoffs=self.cutoffs,
-            hyps_mask=self.hyps_mask,
-            n_cpus=self.n_cpus,
-            n_sample=self.n_sample,
-        )
-=======
         _global_training_data[self.name] = self.training_data
         _global_training_labels[self.name] = self.training_labels_np
 
@@ -798,7 +681,6 @@
                             hyps_mask=self.hyps_mask,
                             n_cpus=self.n_cpus,
                             n_sample=self.n_sample)
->>>>>>> 27e8c4c6
 
         l_mat = np.linalg.cholesky(ky_mat)
         l_mat_inv = np.linalg.inv(l_mat)
@@ -823,18 +705,6 @@
             self.set_L_alpha()
             return
 
-<<<<<<< HEAD
-        ky_mat = get_ky_mat_update(
-            self.ky_mat,
-            self.hyps,
-            self.name,
-            self.kernel,
-            cutoffs=self.cutoffs,
-            hyps_mask=self.hyps_mask,
-            n_cpus=self.n_cpus,
-            n_sample=self.n_sample,
-        )
-=======
         _global_training_data[self.name] = self.training_data
         _global_training_labels[self.name] = self.training_labels_np
 
@@ -845,7 +715,6 @@
                                    hyps_mask=self.hyps_mask,
                                    n_cpus=self.n_cpus,
                                    n_sample=self.n_sample)
->>>>>>> 27e8c4c6
 
         l_mat = np.linalg.cholesky(ky_mat)
         l_mat_inv = np.linalg.inv(l_mat)
@@ -916,24 +785,6 @@
     def from_dict(dictionary):
         """Create GP object from dictionary representation."""
 
-<<<<<<< HEAD
-        multihyps = dictionary.get("multihyps", False)
-
-        new_gp = GaussianProcess(
-            kernel_name=dictionary["kernel_name"],
-            cutoffs=np.array(dictionary["cutoffs"]),
-            hyps=np.array(dictionary["hyps"]),
-            hyp_labels=dictionary["hyp_labels"],
-            parallel=dictionary.get("parallel", False) or dictionary.get("par", False),
-            per_atom_par=dictionary.get("per_atom_par", True),
-            n_cpus=dictionary.get("n_cpus") or dictionary.get("no_cpus"),
-            maxiter=dictionary["maxiter"],
-            opt_algorithm=dictionary["opt_algorithm"],
-            multihyps=multihyps,
-            hyps_mask=dictionary.get("hyps_mask", None),
-            name=dictionary.get("name", "default_gp"),
-        )
-=======
         multihyps = dictionary.get('multihyps', False)
 
         new_gp = GaussianProcess(kernel_name=dictionary['kernel_name'],
@@ -953,7 +804,6 @@
                                  name=dictionary.get('name','default_gp')
                                  )
 
->>>>>>> 27e8c4c6
 
         # Save time by attempting to load in computed attributes
         new_gp.training_data = [
@@ -1020,9 +870,6 @@
         self.alpha = alpha
         self.ky_mat_inv = ky_mat_inv
 
-<<<<<<< HEAD
-    def write_model(self, name: str, format: str = "json"):
-=======
     def adjust_cutoffs(self, new_cutoffs: Union[list, tuple, 'np.ndarray'],
                        reset_L_alpha = True,
                        train = True):
@@ -1062,7 +909,6 @@
 
 
     def write_model(self, name: str, format: str = 'json'):
->>>>>>> 27e8c4c6
         """
         Write model in a variety of formats to a file for later re-use.
         Args:
