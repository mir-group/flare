import time
import math
import pickle
import inspect
import json

import numpy as np
import multiprocessing as mp

from collections import Counter
from copy import deepcopy
from numpy.random import random
from typing import List, Callable, Union
from scipy.linalg import solve_triangular
from scipy.optimize import minimize

from flare.util import Z_to_element
from flare.env import AtomicEnvironment
from flare.struc import Structure
from flare.gp_algebra import get_neg_likelihood, \
        get_like_from_mats, get_neg_like_grad, \
        get_kernel_vector, en_kern_vec, \
        get_ky_mat, get_ky_mat_update, \
        _global_training_data, _global_training_labels

from flare.kernels.utils import str_to_kernel_set, from_mask_to_args
from flare.util import NumpyEncoder
from flare.output import Output


class GaussianProcess:
    """Gaussian process force field. Implementation is based on Algorithm 2.1
    (pg. 19) of "Gaussian Processes for Machine Learning" by Rasmussen and
    Williams.

    Args:
        kernel (Callable, optional): Name of the kernel to use, or the kernel itself.
        kernel_grad (Callable, optional): Function that returns the gradient of the GP
            kernel with respect to the hyperparameters.
        hyps (np.ndarray, optional): Hyperparameters of the GP.
        cutoffs (np.ndarray, optional): Cutoffs of the GP kernel.
        hyp_labels (List, optional): List of hyperparameter labels. Defaults
            to None.
        energy_force_kernel (Callable, optional): Energy/force kernel of the
            GP used to make energy predictions. Defaults to None.
        energy_kernel (Callable, optional): Energy/energy kernel of the GP.
            Defaults to None.
        opt_algorithm (str, optional): Hyperparameter optimization algorithm.
            Defaults to 'L-BFGS-B'.
        maxiter (int, optional): Maximum number of iterations of the
            hyperparameter optimization algorithm. Defaults to 10.
        parallel (bool, optional): If True, the covariance matrix K of the GP is
            computed in parallel. Defaults to False.
        n_cpus (int, optional): Number of cpus used for parallel
            calculations. Defaults to 1 (serial)
        n_samples (int, optional): Size of submatrix to use when parallelizing
            predictions.
        output (Output, optional): Output object used to dump hyperparameters
            during optimization. Defaults to None.
        multihyps (bool, optional): If True, turn on multiple-group of hyper-
            parameters.
        hyps_mask (dict, optional): If multihyps is True, hyps_mask can set up
            which hyper parameter is used for what interaction. Details see
            kernels/mc_sephyps.py
        kernel_name (str, optional): Determine the type of kernels. Example:
            2+3_mc, 2+3+mb_mc, 2_mc, 2_sc, 3_sc, ...
        name (str, optional): Name for the GP instance.
    """

    def __init__(self, kernel: Callable = None,
                 kernel_grad: Callable = None,
                 hyps: 'ndarray' = None,
                 cutoffs: 'ndarray' = None,
                 hyp_labels: List = None,
                 opt_algorithm: str = 'L-BFGS-B',
                 maxiter: int = 10, parallel: bool = False,
                 per_atom_par: bool = True,
                 n_cpus: int = 1, n_sample: int = 100,
                 output: Output = None,
                 multihyps: bool = False, hyps_mask: dict = None,
                 kernel_name="2+3_mc", name="default_gp", **kwargs):
        """Initialize GP parameters and training data."""

        # load arguments into attributes

        self.hyp_labels = hyp_labels
        self.cutoffs = np.array(cutoffs, dtype=np.float64)
        self.opt_algorithm = opt_algorithm

        if hyps is None:
            # If no hyperparameters are passed in, assume 2 hyps for each
            # cutoff, plus one noise hyperparameter, and use a guess value
            self.hyps = np.array([0.1]*(1+2*len(cutoffs)))
        else:
            self.hyps = np.array(hyps, dtype=np.float64)


        self.output = output
        self.per_atom_par = per_atom_par
        self.maxiter = maxiter
        self.n_cpus = n_cpus
        self.n_sample = n_sample
        self.parallel = parallel

        if 'nsample' in kwargs:
            DeprecationWarning("nsample is being replaced with n_sample")
            self.n_sample =kwargs.get('nsample')
        if 'par' in kwargs:
            DeprecationWarning("par is being replaced with parallel")
            self.parallel = kwargs.get('par')
        if 'no_cpus' in kwargs:
            DeprecationWarning("no_cpus is being replaced with n_cpu")
            self.n_cpus = kwargs.get('no_cpus')

        # TO DO, clean up all the other kernel arguments
        if kernel is None:
            kernel, grad, ek, efk = str_to_kernel_set(kernel_name, multihyps)
            self.kernel = kernel
            self.kernel_grad = grad
            self.energy_force_kernel = efk
            self.energy_kernel = ek
            self.kernel_name = kernel.__name__
        else:
            DeprecationWarning("kernel, kernel_grad, energy_force_kernel "
                    "and energy_kernel will be replaced by kernel_name")
            self.kernel_name = kernel.__name__
            self.kernel = kernel
            self.kernel_grad = kernel_grad
            self.energy_force_kernel = kwargs.get('energy_force_kernel')
            self.energy_kernel = kwargs.get('energy_kernel')

        self.name = name

        # parallelization
        if self.parallel:
            if n_cpus is None:
                self.n_cpus = mp.cpu_count()
            else:
                self.n_cpus = n_cpus
        else:
            self.n_cpus = 1


        self.training_data = []   # Atomic environments
        self.training_labels = [] # Forces acting on central atoms of at. envs.
        self.training_labels_np = np.empty(0, )

        # Parameters set during training
        self.ky_mat = None
        self.l_mat = None
        self.alpha = None
        self.ky_mat_inv = None
        self.likelihood = None
        self.likelihood_gradient = None
        self.bounds = None

        self.hyps_mask = hyps_mask
        self.multihyps = multihyps
        self.check_instantiation()

    def check_instantiation(self):
        """
        Runs a series of checks to ensure that the user has not supplied
        contradictory arguments which will result in undefined behavior
        with multiple hyperparameters.
        :return:
        """

        if (self.name in _global_training_labels):
            base = f'{self.name}'
            count = 2
            while (self.name in _global_training_labels and count<100):
                time.sleep(random())
                self.name = f'{base}_{count}'
                print(f"try to rename the gp instance to {self.name}")
                count += 1
            if (self.name in _global_training_labels):
                milliseconds = int(round(time.time() * 1000)%10000000)
                self.name = f"{base}_{milliseconds}"
                print(f"try to rename the gp instance to {self.name}")
            print(f"final name of the gp instance is {self.name}")

        assert (self.name not in _global_training_labels), \
                f"the gp instance name, {self.name} is used"
        assert (self.name not in _global_training_data),  \
                f"the gp instance name, {self.name} is used"

        _global_training_data[self.name] = self.training_data
        _global_training_labels[self.name] = self.training_labels_np

        assert (len(self.cutoffs)<=3)

        if (len(self.cutoffs)>1):
            assert self.cutoffs[0]>=self.cutoffs[1], \
                    "2b cutoff has to be larger than 3b cutoffs"

        if ('three' in self.kernel_name):
            assert len(self.cutoffs)>=2, \
                    "3b kernel needs two cutoffs, one for building"\
                    " neighbor list and one for the 3b"
        if ('many' in self.kernel_name):
            assert len(self.cutoffs)>=3, \
                    "many-body kernel needs three cutoffs, one for building"\
                    " neighbor list and one for the 3b"

        if self.multihyps is True and self.hyps_mask is None:
            raise ValueError("Warning! Multihyperparameter mode enabled,"
                             "but no configuration hyperparameter mask was "
                             "passed. Did you mean to set multihyps to False?")
        elif self.multihyps is False and self.hyps_mask is not None:
            raise ValueError("Warning! Multihyperparameter mode disabled,"
                             "but a configuration hyperparameter mask was "
                             "passed. Did you mean to set multihyps to True?")
        if isinstance(self.hyps_mask, dict) and self.multihyps is True:
            self.multihyps = True

            assert 'nspec' in self.hyps_mask, "nspec key missing in " \
                                                     "hyps_mask dictionary"
            assert 'spec_mask' in self.hyps_mask, "spec_mask key " \
                                                         "missing " \
                                                         "in hyps_mask dicticnary"

            hyps_mask = deepcopy(self.hyps_mask)

            nspec = hyps_mask['nspec']
            self.hyps_mask['spec_mask'] = np.array(hyps_mask['spec_mask'], dtype=int)

            if 'nbond' in hyps_mask:
                n2b = self.hyps_mask['nbond']
                self.hyps_mask['bond_mask'] = np.array(hyps_mask['bond_mask'], dtype=int)
                if n2b > 0:
                    bmask = hyps_mask['bond_mask']
                    assert (np.max(bmask) < n2b)
                    assert len(bmask) == nspec ** 2, \
                        f"wrong dimension of bond_mask: " \
                        f" {len(bmask)} != nspec^2 {nspec**2}"
                    for t2b in range(nspec):
                        for t2b_2 in range(t2b, nspec):
                            assert bmask[t2b*nspec+t2b_2] == bmask[t2b_2*nspec+t2b], \
                                    'bond_mask has to be symmetric'
            else:
                n2b = 0

            if 'ntriplet' in hyps_mask:
                n3b = self.hyps_mask['ntriplet']
                self.hyps_mask['triplet_mask'] = np.array(hyps_mask['triplet_mask'], dtype=int)
                if n3b > 0:
                    tmask = hyps_mask['triplet_mask']
                    assert (np.max(tmask) < n3b)
                    assert len(tmask) == nspec ** 3, \
                        f"wrong dimension of bond_mask: " \
                        f" {len(tmask)} != nspec^3 {nspec**3}"

                    for t3b in range(nspec):
                        for t3b_2 in range(t3b, nspec):
                            for t3b_3 in range(t3b_2, nspec):
                                assert tmask[t3b*nspec*nspec+t3b_2*nspec+t3b_3] \
                                        == tmask[t3b*nspec*nspec+t3b_3*nspec+t3b_2], \
                                        'bond_mask has to be symmetric'
                                assert tmask[t3b*nspec*nspec+t3b_2*nspec+t3b_3] \
                                        == tmask[t3b_2*nspec*nspec+t3b*nspec+t3b_3], \
                                        'bond_mask has to be symmetric'
                                assert tmask[t3b*nspec*nspec+t3b_2*nspec+t3b_3] \
                                        == tmask[t3b_2*nspec*nspec+t3b_3*nspec+t3b], \
                                        'bond_mask has to be symmetric'
                                assert tmask[t3b*nspec*nspec+t3b_2*nspec+t3b_3] \
                                        == tmask[t3b_3*nspec*nspec+t3b*nspec+t3b_2], \
                                        'bond_mask has to be symmetric'
                                assert tmask[t3b*nspec*nspec+t3b_2*nspec+t3b_3] \
                                        == tmask[t3b_3*nspec*nspec+t3b_2*nspec+t3b], \
                                        'bond_mask has to be symmetric'
            else:
                n3b = 0

            if (len(self.cutoffs)<=2):
                assert ((n2b + n3b) > 0)
            else:
                assert ((n2b + n3b + 1) > 0)

            if 'map' in hyps_mask:
                assert ('original' in hyps_mask), \
                    "original hyper parameters have to be defined"
                # Ensure typed correctly as numpy array
                self.hyps_mask['original'] = np.array(hyps_mask['original'])

                if (len(self.cutoffs)<=2):
                    assert (n2b * 2 + n3b * 2 + 1) == len(hyps_mask['original']), \
                        "the hyperparmeter length is inconsistent with the mask"
                else:
                    assert (n2b * 2 + n3b * 2 + 1 * 2 + 1) == len(hyps_mask['original']), \
                        "the hyperparmeter length is inconsistent with the mask"
                assert len(hyps_mask['map']) == len(self.hyps), \
                    "the hyperparmeter length is inconsistent with the mask"
                if (len(hyps_mask['original']) - 1) not in hyps_mask['map']:
                    assert hyps_mask['train_noise'] is False, \
                        "train_noise should be False when noise is not in hyps"
            else:
                assert hyps_mask['train_noise'] is True, \
                    "train_noise should be True when map is not used"
                if (len(self.cutoffs)<=2):
                    assert (n2b * 2 + n3b * 2 + 1) == len(self.hyps), \
                        "the hyperparmeter length is inconsistent with the mask"
                else:
                    assert (n2b * 2 + n3b * 2 + 1*2 + 1) == len(self.hyps), \
                        "the hyperparmeter length is inconsistent with the mask"

            if 'bounds' in hyps_mask:
                self.bounds = deepcopy(hyps_mask['bounds'])


        else:
            self.multihyps = False
            self.hyps_mask = None

    def update_db(self, struc: Structure, forces: List,
                  custom_range: List[int] = ()):
        """Given a structure and forces, add local environments from the
        structure to the training set of the GP.

        Args:
            struc (Structure): Input structure. Local environments of atoms
                in this structure will be added to the training set of the GP.

            forces (np.ndarray): Forces on atoms in the structure.

            custom_range (List[int]): Indices of atoms whose local
                environments will be added to the training set of the GP.
        """

        # By default, use all atoms in the structure
        noa = len(struc.positions)
        update_indices = custom_range or list(range(noa))

        for atom in update_indices:
            env_curr = AtomicEnvironment(struc, atom, self.cutoffs)
            forces_curr = np.array(forces[atom])

            self.training_data.append(env_curr)
            self.training_labels.append(forces_curr)

        # create numpy array of training labels
        self.training_labels_np = np.hstack(self.training_labels)
        _global_training_data[self.name] = self.training_data
        _global_training_labels[self.name] = self.training_labels_np

    def add_one_env(self, env: AtomicEnvironment,
                    force, train: bool = False, **kwargs):
        """Add a single local environment to the training set of the GP.

        Args:
            env (AtomicEnvironment): Local environment to be added to the
                training set of the GP.
            force (np.ndarray): Force on the central atom of the local
                environment in the form of a 3-component Numpy array
                containing the x, y, and z components.
            train (bool): If True, the GP is trained after the local
                environment is added.
        """
        self.training_data.append(env)
        self.training_labels.append(force)
        self.training_labels_np = np.hstack(self.training_labels)
        _global_training_data[self.name] = self.training_data
        _global_training_labels[self.name] = self.training_labels_np

        if train:
            self.train(**kwargs)

    def train(self, output=None, custom_bounds=None,
              grad_tol: float = 1e-4,
              x_tol: float = 1e-5,
              line_steps: int = 20,
              print_progress: bool = False):
        """Train Gaussian Process model on training data. Tunes the
        hyperparameters to maximize the likelihood, then computes L and alpha
        (related to the covariance matrix of the training set).

        Args:
            output (Output): Output object specifying where to write the
                progress of the optimization.
            custom_bounds (np.ndarray): Custom bounds on the hyperparameters.
            grad_tol (float): Tolerance of the hyperparameter gradient that
                determines when hyperparameter optimization is terminated.
            x_tol (float): Tolerance on the x values used to decide when
                Nelder-Mead hyperparameter optimization is terminated.
            line_steps (int): Maximum number of line steps for L-BFGS
                hyperparameter optimization.
        """

        if len(self.training_data)==0 or len(self.training_labels) ==0:
            raise Warning ("You are attempting to train a GP with no "
                           "training data. Add environments and forces "
                           "to the GP and try again.")
            return None

        x_0 = self.hyps

        args = (self.name, self.kernel_grad, output,
                self.cutoffs, self.hyps_mask,
                self.n_cpus, self.n_sample, print_progress)

        objective_func = get_neg_like_grad
        res = None

        if self.opt_algorithm == 'L-BFGS-B':

            # bound signal noise below to avoid overfitting
            if self.bounds is None:
                bounds = np.array([(1e-6, np.inf)] * len(x_0))
                bounds[-1, 0] = 1e-3
            else:
                bounds = self.bounds

            # Catch linear algebra errors and switch to BFGS if necessary
            try:
                res = minimize(get_neg_like_grad, x_0, args,
                               method='L-BFGS-B', jac=True, bounds=bounds,
                               options={'disp': False, 'gtol': grad_tol,
                                        'maxls': line_steps,
                                        'maxiter': self.maxiter})
            except np.linalg.LinAlgError:
                print("Warning! Algorithm for L-BFGS-B failed. Changing to "
                      "BFGS for remainder of run.")
                self.opt_algorithm = 'BFGS'

        if custom_bounds is not None:
            res = minimize(get_neg_like_grad, x_0, args,
                           method='L-BFGS-B', jac=True, bounds=custom_bounds,
                           options={'disp': False, 'gtol': grad_tol,
                                    'maxls': line_steps,
                                    'maxiter': self.maxiter})

        elif self.opt_algorithm == 'BFGS':
            res = minimize(get_neg_like_grad, x_0, args,
                           method='BFGS', jac=True,
                           options={'disp': False, 'gtol': grad_tol,
                                    'maxiter': self.maxiter})

        elif self.opt_algorithm == 'nelder-mead':
            res = minimize(get_neg_likelihood, x_0, args,
                           method='nelder-mead',
                           options={'disp': False,
                                    'maxiter': self.maxiter,
                                    'xtol': x_tol})
        if res is None:
            raise RuntimeError("Optimization failed for some reason.")
        self.hyps = res.x
        self.set_L_alpha()
        self.likelihood = -res.fun
        self.likelihood_gradient = -res.jac
        return res

    def check_L_alpha(self):
        """
        Check that the alpha vector is up to date with the training set. If
        not, update_L_alpha is called.
        """

        # Check that alpha is up to date with training set
        size3 = len(self.training_data)*3

        # If model is empty, then just return
        if size3 == 0:
            return

        if (self.alpha is None):
            self.update_L_alpha()
        elif (size3 > self.alpha.shape[0]):
            self.update_L_alpha()
        elif (size3 != self.alpha.shape[0]):
            self.set_L_alpha()


    def predict(self, x_t: AtomicEnvironment, d: int) -> [float, float]:
        """
        Predict a force component of the central atom of a local environment.

        Args:
            x_t (AtomicEnvironment): Input local environment.
            d (int): Force component to be predicted (1 is x, 2 is y, and
                3 is z).

        Return:
            (float, float): Mean and epistemic variance of the prediction.
        """

        # Kernel vector allows for evaluation of atomic environments.
        if self.parallel and not self.per_atom_par:
            n_cpus = self.n_cpus
        else:
            n_cpus = 1

        _global_training_data[self.name] = self.training_data
        _global_training_labels[self.name] = self.training_labels_np

        k_v = get_kernel_vector(self.name, self.kernel,
                                x_t, d,
                                self.hyps,
                                cutoffs=self.cutoffs,
                                hyps_mask=self.hyps_mask,
                                n_cpus=n_cpus,
                                n_sample=self.n_sample)

        # Guarantee that alpha is up to date with training set
        self.check_L_alpha()

        # get predictive mean
        pred_mean = np.matmul(k_v, self.alpha)

        # get predictive variance without cholesky (possibly faster)
        # pass args to kernel based on if mult. hyperparameters in use
        args = from_mask_to_args(self.hyps, self.hyps_mask, self.cutoffs)

        self_kern = self.kernel(x_t, x_t, d, d, *args)

        pred_var = self_kern - \
                   np.matmul(np.matmul(k_v, self.ky_mat_inv), k_v)

        return pred_mean, pred_var

    def predict_local_energy(self, x_t: AtomicEnvironment) -> float:
        """Predict the local energy of a local environment.

        Args:
            x_t (AtomicEnvironment): Input local environment.

        Return:
            float: Local energy predicted by the GP.
        """

        if self.parallel and not self.per_atom_par:
            n_cpus = self.n_cpus
        else:
            n_cpus = 1

        _global_training_data[self.name] = self.training_data
        _global_training_labels[self.name] = self.training_labels_np

        k_v = en_kern_vec(self.name,
                          self.energy_force_kernel,
                          x_t, self.hyps,
                          cutoffs=self.cutoffs,
                          hyps_mask=self.hyps_mask,
                          n_cpus=n_cpus,
                          n_sample=self.n_sample)

        pred_mean = np.matmul(k_v, self.alpha)

        return pred_mean

    def predict_local_energy_and_var(self, x_t: AtomicEnvironment):
        """Predict the local energy of a local environment and its
        uncertainty.

        Args:
            x_t (AtomicEnvironment): Input local environment.

        Return:
            (float, float): Mean and predictive variance predicted by the GP.
        """

        if self.parallel and not self.per_atom_par:
            n_cpus = self.n_cpus
        else:
            n_cpus = 1

        _global_training_data[self.name] = self.training_data
        _global_training_labels[self.name] = self.training_labels_np

        # get kernel vector
        k_v = en_kern_vec(self.name,
                          self.energy_force_kernel,
                          x_t, self.hyps,
                          cutoffs=self.cutoffs,
                          hyps_mask=self.hyps_mask,
                          n_cpus=n_cpus,
                          n_sample=self.n_sample)

        # get predictive mean
        pred_mean = np.matmul(k_v, self.alpha)

        # get predictive variance
        v_vec = solve_triangular(self.l_mat, k_v, lower=True)
        args = from_mask_to_args(self.hyps, self.hyps_mask, self.cutoffs)

        self_kern = self.energy_kernel(x_t, x_t, *args)

        pred_var = self_kern - np.matmul(v_vec, v_vec)

        return pred_mean, pred_var

    def set_L_alpha(self):
        """
        Invert the covariance matrix, setting L (a lower triangular
        matrix s.t. L L^T = (K + sig_n^2 I)) and alpha, the inverse
        covariance matrix multiplied by the vector of training labels.
        The forces and variances are later obtained using alpha.
        """

        _global_training_data[self.name] = self.training_data
        _global_training_labels[self.name] = self.training_labels_np

        ky_mat = get_ky_mat(self.hyps,
                            self.name,
                            self.kernel,
                            cutoffs=self.cutoffs,
                            hyps_mask=self.hyps_mask,
                            n_cpus=self.n_cpus,
                            n_sample=self.n_sample)

        l_mat = np.linalg.cholesky(ky_mat)
        l_mat_inv = np.linalg.inv(l_mat)
        ky_mat_inv = l_mat_inv.T @ l_mat_inv
        alpha = np.matmul(ky_mat_inv, self.training_labels_np)

        self.ky_mat = ky_mat
        self.l_mat = l_mat
        self.alpha = alpha
        self.ky_mat_inv = ky_mat_inv

        self.likelihood = get_like_from_mats(ky_mat, l_mat,
                                             alpha, self.name)

    def update_L_alpha(self):
        """
        Update the GP's L matrix and alpha vector without recalculating
        the entire covariance matrix K.
        """

        # Set L matrix and alpha if set_L_alpha has not been called yet
        if self.l_mat is None or np.array(self.ky_mat) is np.array(None):
            self.set_L_alpha()
            return

        _global_training_data[self.name] = self.training_data
        _global_training_labels[self.name] = self.training_labels_np

        ky_mat = get_ky_mat_update(self.ky_mat, self.hyps,
                                   self.name,
                                   self.kernel,
                                   cutoffs=self.cutoffs,
                                   hyps_mask=self.hyps_mask,
                                   n_cpus=self.n_cpus,
                                   n_sample=self.n_sample)

        l_mat = np.linalg.cholesky(ky_mat)
        l_mat_inv = np.linalg.inv(l_mat)
        ky_mat_inv = l_mat_inv.T @ l_mat_inv
        alpha = np.matmul(ky_mat_inv, self.training_labels_np)

        self.ky_mat = ky_mat
        self.l_mat = l_mat
        self.alpha = alpha
        self.ky_mat_inv = ky_mat_inv

    def __str__(self):
        """String representation of the GP model."""

        thestr = "GaussianProcess Object\n"
        thestr += f'Kernel: {self.kernel_name}\n'
        thestr += f"Training points: {len(self.training_data)}\n"
        thestr += f'Cutoffs: {self.cutoffs}\n'
        thestr += f'Model Likelihood: {self.likelihood}\n'

        thestr += f'MultiHyps: {self.multihyps}\n'
        thestr += 'Hyperparameters: \n'
        if self.hyp_labels is None:
            # Put unlabeled hyperparameters on one line
            thestr = thestr[:-1]
            thestr += str(self.hyps) + '\n'
        else:
            for hyp, label in zip(self.hyps, self.hyp_labels):
                thestr += f"{label}: {hyp}\n"

        if self.multihyps:
            nspec = self.hyps_mask['nspec']
            thestr += f'nspec: {nspec}\n'
            thestr += f'spec_mask: \n'
            thestr += str(self.hyps_mask['spec_mask']) + '\n'

            nbond = self.hyps_mask['nbond']
            thestr += f'nbond: {nbond}\n'

            if nbond > 0:
                thestr += f'bond_mask: \n'
                thestr += str(self.hyps_mask['bond_mask']) + '\n'

            ntriplet = self.hyps_mask['ntriplet']
            thestr += f'ntriplet: {ntriplet}\n'
            if ntriplet > 0:
                thestr += f'triplet_mask: \n'
                thestr += str(self.hyps_mask['triplet_mask']) + '\n'

        return thestr

    def as_dict(self):
        """Dictionary representation of the GP model."""

        self.check_L_alpha()

        out_dict = deepcopy(dict(vars(self)))

        out_dict['training_data'] = [env.as_dict() for env in
                                     self.training_data]
        # Remove the callables
        for key in ['kernel', 'kernel_grad', 'energy_kernel',
                    'energy_force_kernel']:
            if out_dict.get(key) is not None:
                del out_dict[key]

        return out_dict

    @staticmethod
    def from_dict(dictionary):
        """Create GP object from dictionary representation."""

        multihyps = dictionary.get('multihyps', False)

        new_gp = GaussianProcess(kernel_name=dictionary['kernel_name'],
                                 cutoffs=np.array(dictionary['cutoffs']),
                                 hyps=np.array(dictionary['hyps']),
                                 hyp_labels=dictionary['hyp_labels'],
                                 parallel=dictionary.get('parallel',False) or
                                          dictionary.get('par',False),
                                 per_atom_par=dictionary.get('per_atom_par',
                                                             True),
                                 n_cpus=dictionary.get(
                                     'n_cpus') or dictionary.get('no_cpus'),
                                 maxiter=dictionary['maxiter'],
<<<<<<< HEAD
                                 opt_algorithm=dictionary.get(
                                     'opt_algorithm','L-BFGS-B'),
=======
                                 opt_algorithm=dictionary.get('opt_algorithm','L-BFGS-B'),
>>>>>>> f907c9a5
                                 multihyps=multihyps,
                                 hyps_mask=dictionary.get('hyps_mask', None),
                                 name=dictionary.get('name','default_gp')
                                 )


        # Save time by attempting to load in computed attributes
        new_gp.training_data = [AtomicEnvironment.from_dict(env) for env in
                                dictionary['training_data']]
        new_gp.training_labels = deepcopy(dictionary['training_labels'])
        new_gp.training_labels_np = deepcopy(dictionary['training_labels_np'])

        new_gp.likelihood = dictionary['likelihood']
        new_gp.likelihood_gradient = dictionary['likelihood_gradient']
        new_gp.training_labels_np = np.hstack(new_gp.training_labels)

        _global_training_data[new_gp.name] = new_gp.training_data
        _global_training_labels[new_gp.name] = new_gp.training_labels_np

        # Save time by attempting to load in computed attributes
        if len(new_gp.training_data) > 5000:
            try:
                new_gp.ky_mat = np.load(dictionary['ky_mat_file'])
                new_gp.compute_matrices()
            except:
                new_gp.ky_mat = None
                new_gp.l_mat = None
                new_gp.alpha = None
                new_gp.ky_mat_inv = None
                filename = dictionary['ky_mat_file']
                Warning("the covariance matrices are not loaded"\
                        f"because {filename} cannot be found")
        else:
            new_gp.ky_mat_inv = np.array(dictionary['ky_mat_inv']) \
                if dictionary.get('ky_mat_inv') is not None else None
            new_gp.ky_mat = np.array(dictionary['ky_mat']) \
                if dictionary.get('ky_mat') is not None else None
            new_gp.l_mat = np.array(dictionary['l_mat']) \
                if dictionary.get('l_mat') is not None else None
            new_gp.alpha = np.array(dictionary['alpha']) \
                if dictionary.get('alpha') is not None else None

        return new_gp

    def compute_matrices(self):

        ky_mat = self.ky_mat
        l_mat = np.linalg.cholesky(ky_mat)
        l_mat_inv = np.linalg.inv(l_mat)
        ky_mat_inv = l_mat_inv.T @ l_mat_inv
        alpha = np.matmul(ky_mat_inv, self.training_labels_np)

        self.l_mat = l_mat
        self.alpha = alpha
        self.ky_mat_inv = ky_mat_inv

    def adjust_cutoffs(self, new_cutoffs: Union[list, tuple, 'np.ndarray'],
                       reset_L_alpha = True,
                       train = True):
        """
        Loop through atomic environment objects stored in the training data,
        and re-compute cutoffs for each. Useful if you want to gauge the
        impact of cutoffs given a certain training set! Unless you know
        *exactly* what you are doing for some development or test purpose,
        it is **highly** suggested that you call set_L_alpha and
        re-optimize your hyperparameters afterwards as is default here.

        :param new_cutoffs:
        :return:
        """

        old_structures = [env.structure for env in self.training_data]
        old_atoms = [env.atom for env in self.training_data]
        new_environments = [AtomicEnvironment(struc, atom, new_cutoffs) for
                            struc, atom in zip(old_structures, old_atoms)]

        self.training_data = new_environments
        # Ensure that training data and labels are still consistent
        _global_training_data[self.name] = self.training_data
        _global_training_labels[self.name] = self.training_labels_np


        self.cutoffs = np.array(new_cutoffs)

        if reset_L_alpha:
            del self.l_mat
            del self.ky_mat
            self.set_L_alpha()

        if train:
            self.train()



    def write_model(self, name: str, format: str = 'json'):
        """
        Write model in a variety of formats to a file for later re-use.
        Args:
            name (str): Output name.
            format (str): Output format.
        """

        if len(self.training_data) > 5000:
            np.save(f"{name}_ky_mat.npy", self.ky_mat)
            self.ky_mat_file = f"{name}_ky_mat.npy"
            del self.ky_mat
            del self.l_mat
            del self.alpha
            del self.ky_mat_inv

        supported_formats = ['json', 'pickle', 'binary']

        if format.lower() == 'json':
            with open(f'{name}.json', 'w') as f:
                json.dump(self.as_dict(), f, cls=NumpyEncoder)

        elif format.lower() == 'pickle' or format.lower() == 'binary':
            with open(f'{name}.pickle', 'wb') as f:
                pickle.dump(self, f)

        else:
            raise ValueError("Output format not supported: try from "
                             "{}".format(supported_formats))

        if len(self.training_data) > 5000:
            self.ky_mat = np.load(f"{name}_ky_mat.npy")
            self.compute_matrices()

    @staticmethod
    def from_file(filename: str, format: str = ''):
        """
        One-line convenience method to load a GP from a file stored using
        write_file

        Args:
            filename (str): path to GP model
            format (str): json or pickle if format is not in filename
        :return:
        """

        if '.json' in filename or 'json' in format:
            with open(filename, 'r') as f:
                gp_model = GaussianProcess.from_dict(json.loads(f.readline()))
                gp_model.check_instantiation()
                _global_training_data[gp_model.name] \
                        = gp_model.training_data
                _global_training_labels[gp_model.name] \
                        = gp_model.training_labels_np


        elif '.pickle' in filename or 'pickle' in format:
            with open(filename, 'rb') as f:
                gp_model = pickle.load(f)
                gp_model.check_instantiation()

                _global_training_data[gp_model.name] \
                        = gp_model.training_data
                _global_training_labels[gp_model.name] \
                        = gp_model.training_labels_np

                if len(gp_model.training_data) > 5000:
                    try:
                        gp_model.ky_mat = np.load(gp_model.ky_mat_file)
                        gp_model.compute_matrices()
                    except:
                        gp_model.ky_mat = None
                        gp_model.l_mat = None
                        gp_model.alpha = None
                        gp_model.ky_mat_inv = None
                        Warning("the covariance matrices are not loaded"\
                                f"it can take extra long time to recompute")

        else:
            raise ValueError("Warning: Format unspecified or file is not "
                             ".json or .pickle format.")

        return gp_model


    @property
    def training_statistics(self) -> dict:
        """
        Return a dictionary with statistics about the current training data.
        Useful for quickly summarizing info about the GP.
        :return:
        """

        data = {}

        data['N'] = len(self.training_data)

        # Count all of the present species in the atomic env. data
        present_species = []
        for env,force in zip(self.training_data,self.training_labels):
            present_species.append(Z_to_element(env.structure.coded_species[
                                                    env.atom]))

        # Summarize the relevant information
        data['species'] = set(present_species)
        data['envs_by_species'] = dict(Counter(present_species))

        return data


    @property
    def par(self):
        """
        Backwards compability attribute
        :return:
        """
        return self.parallel

    def __del__(self):
        _global_training_labels.pop(self.name, None)
        _global_training_data.pop(self.name, None)<|MERGE_RESOLUTION|>--- conflicted
+++ resolved
@@ -726,12 +726,8 @@
                                  n_cpus=dictionary.get(
                                      'n_cpus') or dictionary.get('no_cpus'),
                                  maxiter=dictionary['maxiter'],
-<<<<<<< HEAD
                                  opt_algorithm=dictionary.get(
                                      'opt_algorithm','L-BFGS-B'),
-=======
-                                 opt_algorithm=dictionary.get('opt_algorithm','L-BFGS-B'),
->>>>>>> f907c9a5
                                  multihyps=multihyps,
                                  hyps_mask=dictionary.get('hyps_mask', None),
                                  name=dictionary.get('name','default_gp')
