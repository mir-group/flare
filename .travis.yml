--- conflicted
+++ resolved
@@ -9,13 +9,8 @@
 
 before_install:
     - sudo apt update
-<<<<<<< HEAD
     - sudo apt install -y quantum-espresso libopenmpi-dev
-    - pip install codecov pytest pytest-cov
-=======
-    - sudo apt install -y quantum-espresso 
     - pip install codecov pytest pytest-cov pytest_mock
->>>>>>> 27e8c4c6
     - pwd
     - wget http://folk.uio.no/anjohan/lmp
     - "wget https://github.com/cp2k/cp2k/releases/download/\
